--- conflicted
+++ resolved
@@ -6,12 +6,8 @@
 
 before_script:
 # - pecl install channel://pecl.php.net/pthreads-3.1.6
-<<<<<<< HEAD
- - echo | pecl install channel://pecl.php.net/yaml-2.0.2
+ - echo | pecl install channel://pecl.php.net/yaml-2.0.4
  - pecl install channel://pecl.php.net/crypto-0.3.1
-=======
- - echo | pecl install channel://pecl.php.net/yaml-2.0.4
->>>>>>> 1c2ed083
  - git clone https://github.com/pmmp/pthreads.git
  - cd pthreads
  - git checkout 6ca019c58b4fa09ee2ff490f2444e34bef0773d0
