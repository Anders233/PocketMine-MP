--- conflicted
+++ resolved
@@ -68,12 +68,7 @@
 		}
 	}
 
-<<<<<<< HEAD
 	protected function encodePayload() : void{
-
-=======
-	protected function encodePayload(){
->>>>>>> 10931228
 		$this->putBool($this->mustAccept);
 		$this->putBool($this->hasScripts);
 		$this->putLShort(count($this->behaviorPackEntries));
