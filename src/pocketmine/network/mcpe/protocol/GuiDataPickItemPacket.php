<?php

/*
 *
 *  ____            _        _   __  __ _                  __  __ ____
 * |  _ \ ___   ___| | _____| |_|  \/  (_)_ __   ___      |  \/  |  _ \
 * | |_) / _ \ / __| |/ / _ \ __| |\/| | | '_ \ / _ \_____| |\/| | |_) |
 * |  __/ (_) | (__|   <  __/ |_| |  | | | | | |  __/_____| |  | |  __/
 * |_|   \___/ \___|_|\_\___|\__|_|  |_|_|_| |_|\___|     |_|  |_|_|
 *
 * This program is free software: you can redistribute it and/or modify
 * it under the terms of the GNU Lesser General Public License as published by
 * the Free Software Foundation, either version 3 of the License, or
 * (at your option) any later version.
 *
 * @author PocketMine Team
 * @link http://www.pocketmine.net/
 *
 *
*/

declare(strict_types=1);

namespace pocketmine\network\mcpe\protocol;

#include <rules/DataPacket.h>

use pocketmine\network\mcpe\handler\SessionHandler;

class GuiDataPickItemPacket extends DataPacket{
	public const NETWORK_ID = ProtocolInfo::GUI_DATA_PICK_ITEM_PACKET;

	/** @var string */
	public $itemDescription;
	/** @var string */
	public $itemEffects;
	/** @var int */
	public $hotbarSlot;

<<<<<<< HEAD
	protected function decodePayload() : void{
		$this->hotbarSlot = $this->getLInt();
	}

	protected function encodePayload() : void{
=======
	protected function decodePayload(){
		$this->itemDescription = $this->getString();
		$this->itemEffects = $this->getString();
		$this->hotbarSlot = $this->getLInt();
	}

	protected function encodePayload(){
		$this->putString($this->itemDescription);
		$this->putString($this->itemEffects);
>>>>>>> bec5aaa5
		$this->putLInt($this->hotbarSlot);
	}

	public function handle(SessionHandler $handler) : bool{
		return $handler->handleGuiDataPickItem($this);
	}
}<|MERGE_RESOLUTION|>--- conflicted
+++ resolved
@@ -37,23 +37,15 @@
 	/** @var int */
 	public $hotbarSlot;
 
-<<<<<<< HEAD
 	protected function decodePayload() : void{
-		$this->hotbarSlot = $this->getLInt();
-	}
-
-	protected function encodePayload() : void{
-=======
-	protected function decodePayload(){
 		$this->itemDescription = $this->getString();
 		$this->itemEffects = $this->getString();
 		$this->hotbarSlot = $this->getLInt();
 	}
 
-	protected function encodePayload(){
+	protected function encodePayload() : void{
 		$this->putString($this->itemDescription);
 		$this->putString($this->itemEffects);
->>>>>>> bec5aaa5
 		$this->putLInt($this->hotbarSlot);
 	}
 
