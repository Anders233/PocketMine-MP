--- conflicted
+++ resolved
@@ -101,23 +101,12 @@
 
 		if($data !== null){
 			$i >>= 1;
-<<<<<<< HEAD
 
 			$shift = ($y & 1) << 2;
-			$byte = ord($this->data{$i});
-			$this->data{$i} = chr(($byte & ~(0xf << $shift)) | (($data & 0xf) << $shift));
-
-			if($this->data{$i} !== $byte){
-=======
 			$oldPair = ord($this->data{$i});
-			if(($y & 1) === 0){
-				$newPair = ($oldPair & 0xf0) | ($data & 0x0f);
-			}else{
-				$newPair = (($data & 0x0f) << 4) | ($oldPair & 0x0f);
-			}
+			$newPair = ($oldPair & ~(0xf << $shift)) | (($data & 0xf) << $shift);
 			if($newPair !== $oldPair){
 				$this->data{$i} = chr($newPair);
->>>>>>> 6bc79149
 				$changed = true;
 			}
 		}
