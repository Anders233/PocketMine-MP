<?php

/*
 *
 *  ____            _        _   __  __ _                  __  __ ____
 * |  _ \ ___   ___| | _____| |_|  \/  (_)_ __   ___      |  \/  |  _ \
 * | |_) / _ \ / __| |/ / _ \ __| |\/| | | '_ \ / _ \_____| |\/| | |_) |
 * |  __/ (_) | (__|   <  __/ |_| |  | | | | | |  __/_____| |  | |  __/
 * |_|   \___/ \___|_|\_\___|\__|_|  |_|_|_| |_|\___|     |_|  |_|_|
 *
 * This program is free software: you can redistribute it and/or modify
 * it under the terms of the GNU Lesser General Public License as published by
 * the Free Software Foundation, either version 3 of the License, or
 * (at your option) any later version.
 *
 * @author PocketMine Team
 * @link http://www.pocketmine.net/
 *
 *
*/

declare(strict_types=1);

namespace pocketmine\level\format\io\region;

use pocketmine\level\format\Chunk;
<<<<<<< HEAD
use pocketmine\level\format\ChunkException;
=======
use pocketmine\level\format\io\BaseLevelProvider;
>>>>>>> 3f5e83a3
use pocketmine\level\format\io\ChunkUtils;
use pocketmine\level\format\io\exception\CorruptedChunkException;
use pocketmine\level\format\SubChunk;
use pocketmine\nbt\BigEndianNBTStream;
use pocketmine\nbt\NBT;
use pocketmine\nbt\tag\ByteArrayTag;
use pocketmine\nbt\tag\CompoundTag;
use pocketmine\nbt\tag\IntArrayTag;
use pocketmine\nbt\tag\ListTag;

class McRegion extends RegionLevelProvider{

	/**
	 * @param Chunk $chunk
	 *
	 * @return string
	 */
	protected function serializeChunk(Chunk $chunk) : string{
		$nbt = new CompoundTag("Level", []);
		$nbt->setInt("xPos", $chunk->getX());
		$nbt->setInt("zPos", $chunk->getZ());

		$nbt->setLong("LastUpdate", 0); //TODO
		$nbt->setByte("TerrainPopulated", $chunk->isPopulated() ? 1 : 0);
		$nbt->setByte("LightPopulated", $chunk->isLightPopulated() ? 1 : 0);

		$ids = "";
		$data = "";
		$skyLight = "";
		$blockLight = "";
		$subChunks = $chunk->getSubChunks();
		for($x = 0; $x < 16; ++$x){
			for($z = 0; $z < 16; ++$z){
				for($y = 0; $y < 8; ++$y){
					$subChunk = $subChunks[$y];
					$ids .= $subChunk->getBlockIdColumn($x, $z);
					$data .= $subChunk->getBlockDataColumn($x, $z);
					$skyLight .= $subChunk->getBlockSkyLightColumn($x, $z);
					$blockLight .= $subChunk->getBlockLightColumn($x, $z);
				}
			}
		}

		$nbt->setByteArray("Blocks", $ids);
		$nbt->setByteArray("Data", $data);
		$nbt->setByteArray("SkyLight", $skyLight);
		$nbt->setByteArray("BlockLight", $blockLight);

		$nbt->setByteArray("Biomes", $chunk->getBiomeIdArray()); //doesn't exist in regular McRegion, this is here for PocketMine-MP only
		$nbt->setByteArray("HeightMap", pack("C*", ...$chunk->getHeightMapArray())); //this is ByteArray in McRegion, but IntArray in Anvil (due to raised build height)

		$entities = [];

		foreach($chunk->getSavableEntities() as $entity){
			$entities[] = $entity->saveNBT();
		}

		$nbt->setTag(new ListTag("Entities", $entities, NBT::TAG_Compound));

		$tiles = [];
		foreach($chunk->getTiles() as $tile){
			$tiles[] = $tile->saveNBT();
		}

		$nbt->setTag(new ListTag("TileEntities", $tiles, NBT::TAG_Compound));

		$writer = new BigEndianNBTStream();
		return $writer->writeCompressed(new CompoundTag("", [$nbt]), ZLIB_ENCODING_DEFLATE, RegionLoader::$COMPRESSION_LEVEL);
	}

	/**
	 * @param string $data
	 *
	 * @return Chunk
	 * @throws CorruptedChunkException
	 */
	protected function deserializeChunk(string $data) : Chunk{
		$nbt = new BigEndianNBTStream();
		$chunk = $nbt->readCompressed($data);
<<<<<<< HEAD
		if(!$chunk->hasTag("Level")){
			throw new ChunkException("Invalid NBT format");
=======
		if(!($chunk instanceof CompoundTag) or !$chunk->hasTag("Level")){
			throw new CorruptedChunkException("'Level' key is missing from chunk NBT");
>>>>>>> 3f5e83a3
		}

		$chunk = $chunk->getCompoundTag("Level");

		$subChunks = [];
		$fullIds = $chunk->hasTag("Blocks", ByteArrayTag::class) ? $chunk->getByteArray("Blocks") : str_repeat("\x00", 32768);
		$fullData = $chunk->hasTag("Data", ByteArrayTag::class) ? $chunk->getByteArray("Data") : str_repeat("\x00", 16384);
		$fullSkyLight = $chunk->hasTag("SkyLight", ByteArrayTag::class) ? $chunk->getByteArray("SkyLight") : str_repeat("\xff", 16384);
		$fullBlockLight = $chunk->hasTag("BlockLight", ByteArrayTag::class) ? $chunk->getByteArray("BlockLight") : str_repeat("\x00", 16384);

		for($y = 0; $y < 8; ++$y){
			$offset = ($y << 4);
			$ids = "";
			for($i = 0; $i < 256; ++$i){
				$ids .= substr($fullIds, $offset, 16);
				$offset += 128;
			}
			$data = "";
			$offset = ($y << 3);
			for($i = 0; $i < 256; ++$i){
				$data .= substr($fullData, $offset, 8);
				$offset += 64;
			}
			$skyLight = "";
			$offset = ($y << 3);
			for($i = 0; $i < 256; ++$i){
				$skyLight .= substr($fullSkyLight, $offset, 8);
				$offset += 64;
			}
			$blockLight = "";
			$offset = ($y << 3);
			for($i = 0; $i < 256; ++$i){
				$blockLight .= substr($fullBlockLight, $offset, 8);
				$offset += 64;
			}
			$subChunks[$y] = new SubChunk($ids, $data, $skyLight, $blockLight);
		}

		if($chunk->hasTag("BiomeColors", IntArrayTag::class)){
			$biomeIds = ChunkUtils::convertBiomeColors($chunk->getIntArray("BiomeColors")); //Convert back to original format
		}elseif($chunk->hasTag("Biomes", ByteArrayTag::class)){
			$biomeIds = $chunk->getByteArray("Biomes");
		}else{
			$biomeIds = "";
		}

		$heightMap = [];
		if($chunk->hasTag("HeightMap", ByteArrayTag::class)){
			$heightMap = array_values(unpack("C*", $chunk->getByteArray("HeightMap")));
		}elseif($chunk->hasTag("HeightMap", IntArrayTag::class)){
			$heightMap = $chunk->getIntArray("HeightMap"); #blameshoghicp
		}

		$result = new Chunk(
			$chunk->getInt("xPos"),
			$chunk->getInt("zPos"),
			$subChunks,
			$chunk->hasTag("Entities", ListTag::class) ? $chunk->getListTag("Entities")->getValue() : [],
			$chunk->hasTag("TileEntities", ListTag::class) ? $chunk->getListTag("TileEntities")->getValue() : [],
			$biomeIds,
			$heightMap
		);
		$result->setLightPopulated($chunk->getByte("LightPopulated", 0) !== 0);
		$result->setPopulated($chunk->getByte("TerrainPopulated", 0) !== 0);
		$result->setGenerated(true);
		return $result;
	}

	protected static function getRegionFileExtension() : string{
		return "mcr";
	}

	protected static function getPcWorldFormatVersion() : int{
		return 19132;
	}

	public function getWorldHeight() : int{
		//TODO: add world height options
		return 128;
	}
<<<<<<< HEAD
=======

	public static function isValid(string $path) : bool{
		$isValid = (file_exists($path . "/level.dat") and is_dir($path . "/region/"));

		if($isValid){
			$files = array_filter(scandir($path . "/region/", SCANDIR_SORT_NONE), function($file){
				return substr($file, strrpos($file, ".") + 1, 2) === "mc"; //region file
			});

			foreach($files as $f){
				if(substr($f, strrpos($f, ".") + 1) !== static::REGION_FILE_EXTENSION){
					$isValid = false;
					break;
				}
			}
		}

		return $isValid;
	}

	public static function generate(string $path, string $name, int $seed, string $generator, array $options = []){
		if(!file_exists($path)){
			mkdir($path, 0777, true);
		}

		if(!file_exists($path . "/region")){
			mkdir($path . "/region", 0777);
		}
		//TODO, add extra details
		$levelData = new CompoundTag("Data", [
			new ByteTag("hardcore", ($options["hardcore"] ?? false) === true ? 1 : 0),
			new ByteTag("Difficulty", Level::getDifficultyFromString((string) ($options["difficulty"] ?? "normal"))),
			new ByteTag("initialized", 1),
			new IntTag("GameType", 0),
			new IntTag("generatorVersion", 1), //2 in MCPE
			new IntTag("SpawnX", 256),
			new IntTag("SpawnY", 70),
			new IntTag("SpawnZ", 256),
			new IntTag("version", static::getPcWorldFormatVersion()),
			new IntTag("DayTime", 0),
			new LongTag("LastPlayed", (int) (microtime(true) * 1000)),
			new LongTag("RandomSeed", $seed),
			new LongTag("SizeOnDisk", 0),
			new LongTag("Time", 0),
			new StringTag("generatorName", GeneratorManager::getGeneratorName($generator)),
			new StringTag("generatorOptions", $options["preset"] ?? ""),
			new StringTag("LevelName", $name),
			new CompoundTag("GameRules", [])
		]);
		$nbt = new BigEndianNBTStream();
		$buffer = $nbt->writeCompressed(new CompoundTag("", [
			$levelData
		]));
		file_put_contents($path . "level.dat", $buffer);
	}

	public function getGenerator() : string{
		return $this->levelData->getString("generatorName", "DEFAULT");
	}

	public function getGeneratorOptions() : array{
		return ["preset" => $this->levelData->getString("generatorOptions", "")];
	}

	public function getDifficulty() : int{
		return $this->levelData->getByte("Difficulty", Level::DIFFICULTY_NORMAL);
	}

	public function setDifficulty(int $difficulty){
		$this->levelData->setByte("Difficulty", $difficulty);
	}

	public function doGarbageCollection(){
		$limit = time() - 300;
		foreach($this->regions as $index => $region){
			if($region->lastUsed <= $limit){
				$region->close();
				unset($this->regions[$index]);
			}
		}
	}

	/**
	 * @param int $chunkX
	 * @param int $chunkZ
	 * @param int &$regionX
	 * @param int &$regionZ
	 */
	public static function getRegionIndex(int $chunkX, int $chunkZ, &$regionX, &$regionZ){
		$regionX = $chunkX >> 5;
		$regionZ = $chunkZ >> 5;
	}

	/**
	 * @param int $regionX
	 * @param int $regionZ
	 *
	 * @return RegionLoader|null
	 */
	protected function getRegion(int $regionX, int $regionZ){
		return $this->regions[Level::chunkHash($regionX, $regionZ)] ?? null;
	}

	/**
	 * Returns the path to a specific region file based on its X/Z coordinates
	 *
	 * @param int $regionX
	 * @param int $regionZ
	 *
	 * @return string
	 */
	protected function pathToRegion(int $regionX, int $regionZ) : string{
		return $this->path . "region/r.$regionX.$regionZ." . static::REGION_FILE_EXTENSION;
	}

	/**
	 * @param int $regionX
	 * @param int $regionZ
	 */
	protected function loadRegion(int $regionX, int $regionZ){
		if(!isset($this->regions[$index = Level::chunkHash($regionX, $regionZ)])){
			$path = $this->pathToRegion($regionX, $regionZ);

			$region = new RegionLoader($path, $regionX, $regionZ);
			try{
				$region->open();
			}catch(CorruptedRegionException $e){
				$logger = MainLogger::getLogger();
				$logger->error("Corrupted region file detected: " . $e->getMessage());

				$region->close(false); //Do not write anything to the file

				$backupPath = $path . ".bak." . time();
				rename($path, $backupPath);
				$logger->error("Corrupted region file has been backed up to " . $backupPath);

				$region = new RegionLoader($path, $regionX, $regionZ);
				$region->open(); //this will create a new empty region to replace the corrupted one
			}

			$this->regions[$index] = $region;
		}
	}

	public function close(){
		foreach($this->regions as $index => $region){
			$region->close();
			unset($this->regions[$index]);
		}
	}

	/**
	 * @param int $chunkX
	 * @param int $chunkZ
	 *
	 * @return Chunk|null
	 *
	 * @throws CorruptedChunkException
	 */
	protected function readChunk(int $chunkX, int $chunkZ) : ?Chunk{
		$regionX = $regionZ = null;
		self::getRegionIndex($chunkX, $chunkZ, $regionX, $regionZ);
		assert(is_int($regionX) and is_int($regionZ));

		$this->loadRegion($regionX, $regionZ);

		$chunkData = $this->getRegion($regionX, $regionZ)->readChunk($chunkX & 0x1f, $chunkZ & 0x1f);
		if($chunkData !== null){
			return $this->nbtDeserialize($chunkData);
		}

		return null;
	}

	protected function writeChunk(Chunk $chunk) : void{
		$chunkX = $chunk->getX();
		$chunkZ = $chunk->getZ();

		self::getRegionIndex($chunkX, $chunkZ, $regionX, $regionZ);
		$this->loadRegion($regionX, $regionZ);

		$this->getRegion($regionX, $regionZ)->writeChunk($chunkX & 0x1f, $chunkZ & 0x1f, $this->nbtSerialize($chunk));
	}
>>>>>>> 3f5e83a3
}<|MERGE_RESOLUTION|>--- conflicted
+++ resolved
@@ -24,11 +24,6 @@
 namespace pocketmine\level\format\io\region;
 
 use pocketmine\level\format\Chunk;
-<<<<<<< HEAD
-use pocketmine\level\format\ChunkException;
-=======
-use pocketmine\level\format\io\BaseLevelProvider;
->>>>>>> 3f5e83a3
 use pocketmine\level\format\io\ChunkUtils;
 use pocketmine\level\format\io\exception\CorruptedChunkException;
 use pocketmine\level\format\SubChunk;
@@ -108,13 +103,8 @@
 	protected function deserializeChunk(string $data) : Chunk{
 		$nbt = new BigEndianNBTStream();
 		$chunk = $nbt->readCompressed($data);
-<<<<<<< HEAD
 		if(!$chunk->hasTag("Level")){
-			throw new ChunkException("Invalid NBT format");
-=======
-		if(!($chunk instanceof CompoundTag) or !$chunk->hasTag("Level")){
 			throw new CorruptedChunkException("'Level' key is missing from chunk NBT");
->>>>>>> 3f5e83a3
 		}
 
 		$chunk = $chunk->getCompoundTag("Level");
@@ -195,190 +185,4 @@
 		//TODO: add world height options
 		return 128;
 	}
-<<<<<<< HEAD
-=======
-
-	public static function isValid(string $path) : bool{
-		$isValid = (file_exists($path . "/level.dat") and is_dir($path . "/region/"));
-
-		if($isValid){
-			$files = array_filter(scandir($path . "/region/", SCANDIR_SORT_NONE), function($file){
-				return substr($file, strrpos($file, ".") + 1, 2) === "mc"; //region file
-			});
-
-			foreach($files as $f){
-				if(substr($f, strrpos($f, ".") + 1) !== static::REGION_FILE_EXTENSION){
-					$isValid = false;
-					break;
-				}
-			}
-		}
-
-		return $isValid;
-	}
-
-	public static function generate(string $path, string $name, int $seed, string $generator, array $options = []){
-		if(!file_exists($path)){
-			mkdir($path, 0777, true);
-		}
-
-		if(!file_exists($path . "/region")){
-			mkdir($path . "/region", 0777);
-		}
-		//TODO, add extra details
-		$levelData = new CompoundTag("Data", [
-			new ByteTag("hardcore", ($options["hardcore"] ?? false) === true ? 1 : 0),
-			new ByteTag("Difficulty", Level::getDifficultyFromString((string) ($options["difficulty"] ?? "normal"))),
-			new ByteTag("initialized", 1),
-			new IntTag("GameType", 0),
-			new IntTag("generatorVersion", 1), //2 in MCPE
-			new IntTag("SpawnX", 256),
-			new IntTag("SpawnY", 70),
-			new IntTag("SpawnZ", 256),
-			new IntTag("version", static::getPcWorldFormatVersion()),
-			new IntTag("DayTime", 0),
-			new LongTag("LastPlayed", (int) (microtime(true) * 1000)),
-			new LongTag("RandomSeed", $seed),
-			new LongTag("SizeOnDisk", 0),
-			new LongTag("Time", 0),
-			new StringTag("generatorName", GeneratorManager::getGeneratorName($generator)),
-			new StringTag("generatorOptions", $options["preset"] ?? ""),
-			new StringTag("LevelName", $name),
-			new CompoundTag("GameRules", [])
-		]);
-		$nbt = new BigEndianNBTStream();
-		$buffer = $nbt->writeCompressed(new CompoundTag("", [
-			$levelData
-		]));
-		file_put_contents($path . "level.dat", $buffer);
-	}
-
-	public function getGenerator() : string{
-		return $this->levelData->getString("generatorName", "DEFAULT");
-	}
-
-	public function getGeneratorOptions() : array{
-		return ["preset" => $this->levelData->getString("generatorOptions", "")];
-	}
-
-	public function getDifficulty() : int{
-		return $this->levelData->getByte("Difficulty", Level::DIFFICULTY_NORMAL);
-	}
-
-	public function setDifficulty(int $difficulty){
-		$this->levelData->setByte("Difficulty", $difficulty);
-	}
-
-	public function doGarbageCollection(){
-		$limit = time() - 300;
-		foreach($this->regions as $index => $region){
-			if($region->lastUsed <= $limit){
-				$region->close();
-				unset($this->regions[$index]);
-			}
-		}
-	}
-
-	/**
-	 * @param int $chunkX
-	 * @param int $chunkZ
-	 * @param int &$regionX
-	 * @param int &$regionZ
-	 */
-	public static function getRegionIndex(int $chunkX, int $chunkZ, &$regionX, &$regionZ){
-		$regionX = $chunkX >> 5;
-		$regionZ = $chunkZ >> 5;
-	}
-
-	/**
-	 * @param int $regionX
-	 * @param int $regionZ
-	 *
-	 * @return RegionLoader|null
-	 */
-	protected function getRegion(int $regionX, int $regionZ){
-		return $this->regions[Level::chunkHash($regionX, $regionZ)] ?? null;
-	}
-
-	/**
-	 * Returns the path to a specific region file based on its X/Z coordinates
-	 *
-	 * @param int $regionX
-	 * @param int $regionZ
-	 *
-	 * @return string
-	 */
-	protected function pathToRegion(int $regionX, int $regionZ) : string{
-		return $this->path . "region/r.$regionX.$regionZ." . static::REGION_FILE_EXTENSION;
-	}
-
-	/**
-	 * @param int $regionX
-	 * @param int $regionZ
-	 */
-	protected function loadRegion(int $regionX, int $regionZ){
-		if(!isset($this->regions[$index = Level::chunkHash($regionX, $regionZ)])){
-			$path = $this->pathToRegion($regionX, $regionZ);
-
-			$region = new RegionLoader($path, $regionX, $regionZ);
-			try{
-				$region->open();
-			}catch(CorruptedRegionException $e){
-				$logger = MainLogger::getLogger();
-				$logger->error("Corrupted region file detected: " . $e->getMessage());
-
-				$region->close(false); //Do not write anything to the file
-
-				$backupPath = $path . ".bak." . time();
-				rename($path, $backupPath);
-				$logger->error("Corrupted region file has been backed up to " . $backupPath);
-
-				$region = new RegionLoader($path, $regionX, $regionZ);
-				$region->open(); //this will create a new empty region to replace the corrupted one
-			}
-
-			$this->regions[$index] = $region;
-		}
-	}
-
-	public function close(){
-		foreach($this->regions as $index => $region){
-			$region->close();
-			unset($this->regions[$index]);
-		}
-	}
-
-	/**
-	 * @param int $chunkX
-	 * @param int $chunkZ
-	 *
-	 * @return Chunk|null
-	 *
-	 * @throws CorruptedChunkException
-	 */
-	protected function readChunk(int $chunkX, int $chunkZ) : ?Chunk{
-		$regionX = $regionZ = null;
-		self::getRegionIndex($chunkX, $chunkZ, $regionX, $regionZ);
-		assert(is_int($regionX) and is_int($regionZ));
-
-		$this->loadRegion($regionX, $regionZ);
-
-		$chunkData = $this->getRegion($regionX, $regionZ)->readChunk($chunkX & 0x1f, $chunkZ & 0x1f);
-		if($chunkData !== null){
-			return $this->nbtDeserialize($chunkData);
-		}
-
-		return null;
-	}
-
-	protected function writeChunk(Chunk $chunk) : void{
-		$chunkX = $chunk->getX();
-		$chunkZ = $chunk->getZ();
-
-		self::getRegionIndex($chunkX, $chunkZ, $regionX, $regionZ);
-		$this->loadRegion($regionX, $regionZ);
-
-		$this->getRegion($regionX, $regionZ)->writeChunk($chunkX & 0x1f, $chunkZ & 0x1f, $this->nbtSerialize($chunk));
-	}
->>>>>>> 3f5e83a3
 }