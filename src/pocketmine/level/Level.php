<?php

/*
 *
 *  ____            _        _   __  __ _                  __  __ ____
 * |  _ \ ___   ___| | _____| |_|  \/  (_)_ __   ___      |  \/  |  _ \
 * | |_) / _ \ / __| |/ / _ \ __| |\/| | | '_ \ / _ \_____| |\/| | |_) |
 * |  __/ (_) | (__|   <  __/ |_| |  | | | | | |  __/_____| |  | |  __/
 * |_|   \___/ \___|_|\_\___|\__|_|  |_|_|_| |_|\___|     |_|  |_|_|
 *
 * This program is free software: you can redistribute it and/or modify
 * it under the terms of the GNU Lesser General Public License as published by
 * the Free Software Foundation, either version 3 of the License, or
 * (at your option) any later version.
 *
 * @author PocketMine Team
 * @link http://www.pocketmine.net/
 *
 *
*/

declare(strict_types=1);

/**
 * All Level related classes are here, like Generators, Populators, Noise, ...
 */
namespace pocketmine\level;

use pocketmine\block\Block;
use pocketmine\block\BlockFactory;
use pocketmine\block\UnknownBlock;
use pocketmine\entity\Entity;
use pocketmine\entity\EntityFactory;
use pocketmine\entity\object\ExperienceOrb;
use pocketmine\entity\object\ItemEntity;
use pocketmine\event\block\BlockBreakEvent;
use pocketmine\event\block\BlockPlaceEvent;
use pocketmine\event\block\BlockUpdateEvent;
use pocketmine\event\level\ChunkLoadEvent;
use pocketmine\event\level\ChunkPopulateEvent;
use pocketmine\event\level\ChunkUnloadEvent;
use pocketmine\event\level\LevelSaveEvent;
use pocketmine\event\level\SpawnChangeEvent;
use pocketmine\event\player\PlayerInteractEvent;
use pocketmine\item\Item;
use pocketmine\item\ItemFactory;
use pocketmine\level\biome\Biome;
use pocketmine\level\format\Chunk;
use pocketmine\level\format\ChunkException;
use pocketmine\level\format\EmptySubChunk;
use pocketmine\level\format\io\exception\CorruptedChunkException;
use pocketmine\level\format\io\exception\UnsupportedChunkFormatException;
use pocketmine\level\format\io\LevelProvider;
use pocketmine\level\generator\Generator;
use pocketmine\level\generator\GeneratorManager;
use pocketmine\level\generator\GeneratorRegisterTask;
use pocketmine\level\generator\GeneratorUnregisterTask;
use pocketmine\level\generator\PopulationTask;
use pocketmine\level\light\BlockLightUpdate;
use pocketmine\level\light\LightPopulationTask;
use pocketmine\level\light\SkyLightUpdate;
use pocketmine\level\particle\DestroyBlockParticle;
use pocketmine\level\particle\Particle;
use pocketmine\level\sound\Sound;
use pocketmine\math\AxisAlignedBB;
use pocketmine\math\Vector3;
use pocketmine\metadata\BlockMetadataStore;
use pocketmine\metadata\Metadatable;
use pocketmine\metadata\MetadataValue;
use pocketmine\nbt\tag\ListTag;
use pocketmine\nbt\tag\StringTag;
use pocketmine\network\mcpe\ChunkRequestTask;
use pocketmine\network\mcpe\CompressBatchPromise;
use pocketmine\network\mcpe\protocol\AddEntityPacket;
use pocketmine\network\mcpe\protocol\ClientboundPacket;
use pocketmine\network\mcpe\protocol\LevelEventPacket;
use pocketmine\network\mcpe\protocol\LevelSoundEventPacket;
use pocketmine\network\mcpe\protocol\SetDifficultyPacket;
use pocketmine\network\mcpe\protocol\SetTimePacket;
use pocketmine\network\mcpe\protocol\UpdateBlockPacket;
use pocketmine\Player;
use pocketmine\plugin\Plugin;
use pocketmine\Server;
use pocketmine\tile\Chest;
use pocketmine\tile\Container;
use pocketmine\tile\Spawnable;
use pocketmine\tile\Tile;
use pocketmine\timings\Timings;
use pocketmine\utils\ReversePriorityQueue;
use function abs;
use function array_fill_keys;
use function array_map;
use function array_merge;
use function array_sum;
use function assert;
use function cos;
use function count;
use function floor;
use function get_class;
use function gettype;
use function is_a;
use function is_array;
use function is_object;
use function lcg_value;
use function max;
use function microtime;
use function min;
use function mt_rand;
use function spl_object_id;
use function strtolower;
use function trim;
use const INT32_MAX;
use const INT32_MIN;
use const M_PI;

#include <rules/Level.h>

class Level implements ChunkManager, Metadatable{

	private static $levelIdCounter = 1;

	public const Y_MASK = 0xFF;
	public const Y_MAX = 0x100; //256

	public const TIME_DAY = 0;
	public const TIME_SUNSET = 12000;
	public const TIME_NIGHT = 14000;
	public const TIME_SUNRISE = 23000;

	public const TIME_FULL = 24000;

	public const DIFFICULTY_PEACEFUL = 0;
	public const DIFFICULTY_EASY = 1;
	public const DIFFICULTY_NORMAL = 2;
	public const DIFFICULTY_HARD = 3;

	/** @var Tile[] */
	private $tiles = [];

	/** @var Player[] */
	private $players = [];

	/** @var Entity[] */
	private $entities = [];

	/** @var Entity[] */
	public $updateEntities = [];
	/** @var Tile[] */
	public $updateTiles = [];
	/** @var Block[][] */
	private $blockCache = [];

	/** @var CompressBatchPromise[] */
	private $chunkCache = [];

	/** @var int */
	private $sendTimeTicker = 0;

	/** @var Server */
	private $server;

	/** @var int */
	private $levelId;

	/** @var LevelProvider */
	private $provider;
	/** @var int */
	private $providerGarbageCollectionTicker = 0;

	/** @var int */
	private $worldHeight;

	/** @var ChunkLoader[] */
	private $loaders = [];
	/** @var int[] */
	private $loaderCounter = [];
	/** @var ChunkLoader[][] */
	private $chunkLoaders = [];
	/** @var Player[][] */
	private $playerLoaders = [];

	/** @var ClientboundPacket[][] */
	private $chunkPackets = [];
	/** @var ClientboundPacket[] */
	private $globalPackets = [];

	/** @var float[] */
	private $unloadQueue = [];

	/** @var int */
	private $time;
	/** @var bool */
	public $stopTime = false;

	/** @var float */
	private $sunAnglePercentage = 0.0;
	/** @var int */
	private $skyLightReduction = 0;

	/** @var string */
	private $folderName;
	/** @var string */
	private $displayName;

	/** @var Chunk[] */
	private $chunks = [];

	/** @var Vector3[][] */
	private $changedBlocks = [];

	/** @var ReversePriorityQueue */
	private $scheduledBlockUpdateQueue;
	/** @var int[] */
	private $scheduledBlockUpdateQueueIndex = [];

	/** @var \SplQueue */
	private $neighbourBlockUpdateQueue;
	/** @var bool[] blockhash => dummy */
	private $neighbourBlockUpdateQueueIndex = [];

	/** @var Player[][] */
	private $chunkSendQueue = [];
	/** @var ChunkRequestTask[] */
	private $chunkSendTasks = [];

	/** @var bool[] */
	private $chunkPopulationQueue = [];
	/** @var bool[] */
	private $chunkLock = [];
	/** @var int */
	private $chunkPopulationQueueSize = 2;
	/** @var bool[] */
	private $generatorRegisteredWorkers = [];

	/** @var bool */
	private $autoSave = true;

	/** @var BlockMetadataStore */
	private $blockMetadata;

	/** @var Position */
	private $temporalPosition;
	/** @var Vector3 */
	private $temporalVector;

	/** @var int */
	private $sleepTicks = 0;

	/** @var int */
	private $chunkTickRadius;
	/** @var int */
	private $chunksPerTick;
	/** @var \SplFixedArray<bool> */
	private $randomTickBlocks = null;

	/** @var LevelTimings */
	public $timings;

	/** @var int */
	private $tickRate;
	/** @var int */
	public $tickRateTime = 0;
	/** @var int */
	public $tickRateCounter = 0;

	/** @var bool */
	private $doingTick = false;

	/** @var string|Generator */
	private $generator;

	/** @var bool */
	private $closed = false;

	/** @var BlockLightUpdate|null */
	private $blockLightUpdate = null;
	/** @var SkyLightUpdate|null */
	private $skyLightUpdate = null;

	public static function chunkHash(int $x, int $z) : int{
		return (($x & 0xFFFFFFFF) << 32) | ($z & 0xFFFFFFFF);
	}

	public static function blockHash(int $x, int $y, int $z) : int{
		if($y < 0 or $y >= Level::Y_MAX){
			throw new \InvalidArgumentException("Y coordinate $y is out of range!");
		}
		return (($x & 0xFFFFFFF) << 36) | (($y & Level::Y_MASK) << 28) | ($z & 0xFFFFFFF);
	}

	/**
	 * Computes a small index relative to chunk base from the given coordinates.
	 *
	 * @param int $x
	 * @param int $y
	 * @param int $z
	 *
	 * @return int
	 */
	public static function chunkBlockHash(int $x, int $y, int $z) : int{
		return ($y << 8) | (($z & 0xf) << 4) | ($x & 0xf);
	}

	public static function getBlockXYZ(int $hash, ?int &$x, ?int &$y, ?int &$z) : void{
		$x = $hash >> 36;
		$y = ($hash >> 28) & Level::Y_MASK; //it's always positive
		$z = ($hash & 0xFFFFFFF) << 36 >> 36;
	}

	/**
	 * @param int      $hash
	 * @param int|null $x
	 * @param int|null $z
	 */
	public static function getXZ(int $hash, ?int &$x, ?int &$z) : void{
		$x = $hash >> 32;
		$z = ($hash & 0xFFFFFFFF) << 32 >> 32;
	}

	/**
	 * @param string $str
	 *
	 * @return int
	 */
	public static function getDifficultyFromString(string $str) : int{
		switch(strtolower(trim($str))){
			case "0":
			case "peaceful":
			case "p":
				return Level::DIFFICULTY_PEACEFUL;

			case "1":
			case "easy":
			case "e":
				return Level::DIFFICULTY_EASY;

			case "2":
			case "normal":
			case "n":
				return Level::DIFFICULTY_NORMAL;

			case "3":
			case "hard":
			case "h":
				return Level::DIFFICULTY_HARD;
		}

		return -1;
	}

	/**
	 * Init the default level data
	 *
	 * @param Server        $server
	 * @param string        $name
	 * @param LevelProvider $provider
	 */
	public function __construct(Server $server, string $name, LevelProvider $provider){
		$this->levelId = static::$levelIdCounter++;
		$this->blockMetadata = new BlockMetadataStore($this);
		$this->server = $server;

		$this->provider = $provider;

		$this->displayName = $this->provider->getLevelData()->getName();
		$this->worldHeight = $this->provider->getWorldHeight();

		$this->server->getLogger()->info($this->server->getLanguage()->translateString("pocketmine.level.preparing", [$this->displayName]));
		$this->generator = GeneratorManager::getGenerator($this->provider->getLevelData()->getGenerator());
		//TODO: validate generator options

		$this->folderName = $name;

		$this->scheduledBlockUpdateQueue = new ReversePriorityQueue();
		$this->scheduledBlockUpdateQueue->setExtractFlags(\SplPriorityQueue::EXTR_BOTH);

		$this->neighbourBlockUpdateQueue = new \SplQueue();

		$this->time = $this->provider->getLevelData()->getTime();

		$this->chunkTickRadius = min($this->server->getViewDistance(), max(1, (int) $this->server->getProperty("chunk-ticking.tick-radius", 4)));
		$this->chunksPerTick = (int) $this->server->getProperty("chunk-ticking.per-tick", 40);
		$this->chunkPopulationQueueSize = (int) $this->server->getProperty("chunk-generation.population-queue-size", 2);

		$dontTickBlocks = array_fill_keys($this->server->getProperty("chunk-ticking.disable-block-ticking", []), true);

		$this->randomTickBlocks = new \SplFixedArray(4096);
		foreach($this->randomTickBlocks as $i => $null){
			$id = $i >> 4;
			$meta = $i & 0xf;
			try{
				$block = BlockFactory::get($id, $meta); //Make sure it's a copy
			}catch(\InvalidArgumentException $e){
				continue;
			}
			if(!isset($dontTickBlocks[$id]) and $block->ticksRandomly()){
				$this->randomTickBlocks[($id << 4) | $meta] = true;
			}
		}

		$this->timings = new LevelTimings($this);
		$this->temporalPosition = new Position(0, 0, 0, $this);
		$this->temporalVector = new Vector3(0, 0, 0);
		$this->tickRate = 1;
	}

	public function getTickRate() : int{
		return $this->tickRate;
	}

	public function getTickRateTime() : float{
		return $this->tickRateTime;
	}

	public function setTickRate(int $tickRate){
		$this->tickRate = $tickRate;
	}

	public function registerGeneratorToWorker(int $worker) : void{
		$this->generatorRegisteredWorkers[$worker] = true;
		$this->server->getAsyncPool()->submitTaskToWorker(new GeneratorRegisterTask($this, $this->generator, $this->provider->getLevelData()->getGeneratorOptions()), $worker);
	}

	public function unregisterGenerator(){
		$pool = $this->server->getAsyncPool();
		foreach($pool->getRunningWorkers() as $i){
			if(isset($this->generatorRegisteredWorkers[$i])){
				$pool->submitTaskToWorker(new GeneratorUnregisterTask($this), $i);
			}
		}
		$this->generatorRegisteredWorkers = [];
	}

	public function getBlockMetadata() : BlockMetadataStore{
		return $this->blockMetadata;
	}

	public function getServer() : Server{
		return $this->server;
	}

	final public function getProvider() : LevelProvider{
		return $this->provider;
	}

	/**
	 * Returns the unique level identifier
	 */
	final public function getId() : int{
		return $this->levelId;
	}

	public function isClosed() : bool{
		return $this->closed;
	}

	/**
	 * @internal
	 */
	public function close(){
		if($this->closed){
			throw new \InvalidStateException("Tried to close a level which is already closed");
		}

		foreach($this->chunks as $chunk){
			$this->unloadChunk($chunk->getX(), $chunk->getZ(), false);
		}

		$this->save();

		$this->unregisterGenerator();

		$this->provider->close();
		$this->provider = null;
		$this->blockMetadata = null;
		$this->blockCache = [];
		$this->temporalPosition = null;

		$this->closed = true;
	}

	public function addSound(Vector3 $pos, Sound $sound, array $players = null){
		$pk = $sound->encode($pos);
		if(!is_array($pk)){
			$pk = [$pk];
		}
		if(!empty($pk)){
			if($players === null){
				foreach($pk as $e){
					$this->broadcastPacketToViewers($pos, $e);
				}
			}else{
				$this->server->broadcastPackets($players, $pk);
			}
		}
	}

	public function addParticle(Vector3 $pos, Particle $particle, array $players = null){
		$pk = $particle->encode($pos);
		if(!is_array($pk)){
			$pk = [$pk];
		}
		if(!empty($pk)){
			if($players === null){
				foreach($pk as $e){
					$this->broadcastPacketToViewers($pos, $e);
				}
			}else{
				$this->server->broadcastPackets($players, $pk);
			}
		}
	}

	/**
	 * Broadcasts a LevelEvent to players in the area. This could be sound, particles, weather changes, etc.
	 *
	 * @param Vector3|null $pos If null, broadcasts to every player in the Level
	 * @param int          $evid
	 * @param int          $data
	 */
	public function broadcastLevelEvent(?Vector3 $pos, int $evid, int $data = 0){
		$pk = new LevelEventPacket();
		$pk->evid = $evid;
		$pk->data = $data;
		if($pos !== null){
			$pk->position = $pos->asVector3();
			$this->broadcastPacketToViewers($pos, $pk);
		}else{
			$pk->position = null;
			$this->broadcastGlobalPacket($pk);
		}
	}

	/**
	 * Broadcasts a LevelSoundEvent to players in the area.
	 *
	 * @param Vector3 $pos
	 * @param int     $soundId
	 * @param int     $extraData
	 * @param int     $entityTypeId
	 * @param bool    $isBabyMob
	 * @param bool    $disableRelativeVolume If true, all players receiving this sound-event will hear the sound at full volume regardless of distance
	 */
	public function broadcastLevelSoundEvent(Vector3 $pos, int $soundId, int $extraData = -1, int $entityTypeId = -1, bool $isBabyMob = false, bool $disableRelativeVolume = false){
		$pk = new LevelSoundEventPacket();
		$pk->sound = $soundId;
		$pk->extraData = $extraData;
		$pk->entityType = AddEntityPacket::LEGACY_ID_MAP_BC[$entityTypeId] ?? ":";
		$pk->isBabyMob = $isBabyMob;
		$pk->disableRelativeVolume = $disableRelativeVolume;
		$pk->position = $pos->asVector3();
		$this->broadcastPacketToViewers($pos, $pk);
	}

	public function getAutoSave() : bool{
		return $this->autoSave;
	}

	public function setAutoSave(bool $value){
		$this->autoSave = $value;
	}

	/**
<<<<<<< HEAD
	 * Gets the players being used in a specific chunk
=======
	 * @internal
	 * @see Server::unloadLevel()
	 *
	 * Unloads the current level from memory safely
	 *
	 * @param bool $force default false, force unload of default level
	 *
	 * @return bool
	 * @throws \InvalidStateException if trying to unload a level during level tick
	 */
	public function unload(bool $force = false) : bool{
		if($this->doingTick and !$force){
			throw new \InvalidStateException("Cannot unload a level during level tick");
		}

		$ev = new LevelUnloadEvent($this);

		if($this === $this->server->getDefaultLevel() and !$force){
			$ev->setCancelled(true);
		}

		$ev->call();

		if(!$force and $ev->isCancelled()){
			return false;
		}

		$this->server->getLogger()->info($this->server->getLanguage()->translateString("pocketmine.level.unloading", [$this->getName()]));
		$defaultLevel = $this->server->getDefaultLevel();
		foreach($this->getPlayers() as $player){
			if($this === $defaultLevel or $defaultLevel === null){
				$player->close($player->getLeaveMessage(), "Forced default level unload");
			}elseif($defaultLevel instanceof Level){
				$player->teleport($this->server->getDefaultLevel()->getSafeSpawn());
			}
		}

		if($this === $defaultLevel){
			$this->server->setDefaultLevel(null);
		}

		$this->server->removeLevel($this);

		$this->close();

		return true;
	}

	/**
	 * @deprecated WARNING: This function has a misleading name. Contrary to what the name might imply, this function
	 * DOES NOT return players who are IN a chunk, rather, it returns players who can SEE the chunk.
	 *
	 * Returns a list of players who have the target chunk within their view distance.
>>>>>>> 0f92ec6d
	 *
	 * @param int $chunkX
	 * @param int $chunkZ
	 *
	 * @return Player[]
	 */
	public function getChunkPlayers(int $chunkX, int $chunkZ) : array{
		return $this->playerLoaders[Level::chunkHash($chunkX, $chunkZ)] ?? [];
	}

	/**
	 * Gets the chunk loaders being used in a specific chunk
	 *
	 * @param int $chunkX
	 * @param int $chunkZ
	 *
	 * @return ChunkLoader[]
	 */
	public function getChunkLoaders(int $chunkX, int $chunkZ) : array{
		return $this->chunkLoaders[Level::chunkHash($chunkX, $chunkZ)] ?? [];
	}

	/**
	 * Returns an array of players who have the target position within their view distance.
	 * @param Vector3 $pos
	 *
	 * @return Player[]
	 */
	public function getViewersForPosition(Vector3 $pos) : array{
		return $this->getChunkPlayers($pos->getFloorX() >> 4, $pos->getFloorZ() >> 4);
	}

	/**
	 * Queues a packet to be sent to all players using the chunk at the specified X/Z coordinates at the end of the
	 * current tick.
	 *
	 * @param int               $chunkX
	 * @param int               $chunkZ
	 * @param ClientboundPacket $packet
	 */
	public function addChunkPacket(int $chunkX, int $chunkZ, ClientboundPacket $packet){
		if(!isset($this->chunkPackets[$index = Level::chunkHash($chunkX, $chunkZ)])){
			$this->chunkPackets[$index] = [$packet];
		}else{
			$this->chunkPackets[$index][] = $packet;
		}
	}

	/**
	 * Broadcasts a packet to every player who has the target position within their view distance.
	 *
	 * @param Vector3           $pos
	 * @param ClientboundPacket $packet
	 */
	public function broadcastPacketToViewers(Vector3 $pos, ClientboundPacket $packet) : void{
		$this->addChunkPacket($pos->getFloorX() >> 4, $pos->getFloorZ() >> 4, $packet);
	}

	/**
	 * Broadcasts a packet to every player in the level.
	 *
	 * @param ClientboundPacket $packet
	 */
	public function broadcastGlobalPacket(ClientboundPacket $packet) : void{
		$this->globalPackets[] = $packet;
	}

	public function registerChunkLoader(ChunkLoader $loader, int $chunkX, int $chunkZ, bool $autoLoad = true){
		$loaderId = spl_object_id($loader);

		if(!isset($this->chunkLoaders[$chunkHash = Level::chunkHash($chunkX, $chunkZ)])){
			$this->chunkLoaders[$chunkHash] = [];
			$this->playerLoaders[$chunkHash] = [];
		}elseif(isset($this->chunkLoaders[$chunkHash][$loaderId])){
			return;
		}

		$this->chunkLoaders[$chunkHash][$loaderId] = $loader;
		if($loader instanceof Player){
			$this->playerLoaders[$chunkHash][$loaderId] = $loader;
		}

		if(!isset($this->loaders[$loaderId])){
			$this->loaderCounter[$loaderId] = 1;
			$this->loaders[$loaderId] = $loader;
		}else{
			++$this->loaderCounter[$loaderId];
		}

		$this->cancelUnloadChunkRequest($chunkX, $chunkZ);

		if($autoLoad){
			$this->loadChunk($chunkX, $chunkZ);
		}
	}

	public function unregisterChunkLoader(ChunkLoader $loader, int $chunkX, int $chunkZ){
		$chunkHash = Level::chunkHash($chunkX, $chunkZ);
		$loaderId = spl_object_id($loader);
		if(isset($this->chunkLoaders[$chunkHash][$loaderId])){
			unset($this->chunkLoaders[$chunkHash][$loaderId]);
			unset($this->playerLoaders[$chunkHash][$loaderId]);
			if(count($this->chunkLoaders[$chunkHash]) === 0){
				unset($this->chunkLoaders[$chunkHash]);
				unset($this->playerLoaders[$chunkHash]);
				$this->unloadChunkRequest($chunkX, $chunkZ, true);
			}

			if(--$this->loaderCounter[$loaderId] === 0){
				unset($this->loaderCounter[$loaderId]);
				unset($this->loaders[$loaderId]);
			}
		}
	}

	/**
<<<<<<< HEAD
	 * WARNING: Do not use this, it's only for internal use.
	 * Changes to this function won't be recorded on the version.
=======
	 * @internal
	 */
	public function checkTime(){
		if($this->stopTime){
			return;
		}else{
			++$this->time;
		}
	}

	/**
	 * @internal
>>>>>>> 0f92ec6d
	 *
	 * @param Player ...$targets If empty, will send to all players in the level.
	 */
	public function sendTime(Player ...$targets){
		$pk = new SetTimePacket();
		$pk->time = $this->time;

		if(empty($targets)){
			$this->broadcastGlobalPacket($pk);
		}else{
			$this->server->broadcastPacket($targets, $pk);
		}
	}

	public function isDoingTick() : bool{
		return $this->doingTick;
	}

	/**
	 * @internal
	 *
	 * @param int $currentTick
	 *
	 */
	public function doTick(int $currentTick){
		if($this->closed){
			throw new \InvalidStateException("Attempted to tick a Level which has been closed");
		}

		$this->timings->doTick->startTiming();
		$this->doingTick = true;
		try{
			$this->actuallyDoTick($currentTick);
		}finally{
			$this->doingTick = false;
			$this->timings->doTick->stopTiming();
		}
	}

	protected function actuallyDoTick(int $currentTick) : void{
		if(!$this->stopTime){
			$this->time++;
		}

		$this->sunAnglePercentage = $this->computeSunAnglePercentage(); //Sun angle depends on the current time
		$this->skyLightReduction = $this->computeSkyLightReduction(); //Sky light reduction depends on the sun angle

		if(++$this->sendTimeTicker === 200){
			$this->sendTime();
			$this->sendTimeTicker = 0;
		}

		$this->unloadChunks();
		if(++$this->providerGarbageCollectionTicker >= 6000){
			$this->provider->doGarbageCollection();
			$this->providerGarbageCollectionTicker = 0;
		}

		//Do block updates
		$this->timings->doTickPending->startTiming();

		//Delayed updates
		while($this->scheduledBlockUpdateQueue->count() > 0 and $this->scheduledBlockUpdateQueue->current()["priority"] <= $currentTick){
			$block = $this->getBlock($this->scheduledBlockUpdateQueue->extract()["data"]);
			unset($this->scheduledBlockUpdateQueueIndex[Level::blockHash($block->x, $block->y, $block->z)]);
			$block->onScheduledUpdate();
		}

		//Normal updates
		while($this->neighbourBlockUpdateQueue->count() > 0){
			$index = $this->neighbourBlockUpdateQueue->dequeue();
			Level::getBlockXYZ($index, $x, $y, $z);

			$block = $this->getBlockAt($x, $y, $z);
			$block->readStateFromWorld(); //for blocks like fences, force recalculation of connected AABBs

			$ev = new BlockUpdateEvent($block);
			$ev->call();
			if(!$ev->isCancelled()){
				foreach($this->getNearbyEntities(AxisAlignedBB::one()->offset($block->x, $block->y, $block->z)) as $entity){
					$entity->onNearbyBlockChange();
				}
				$block->onNearbyBlockChange();
			}
			unset($this->neighbourBlockUpdateQueueIndex[$index]);
		}

		$this->timings->doTickPending->stopTiming();

		$this->timings->entityTick->startTiming();
		//Update entities that need update
		Timings::$tickEntityTimer->startTiming();
		foreach($this->updateEntities as $id => $entity){
			if($entity->isClosed() or !$entity->onUpdate($currentTick)){
				unset($this->updateEntities[$id]);
			}
			if($entity->isFlaggedForDespawn()){
				$entity->close();
			}
		}
		Timings::$tickEntityTimer->stopTiming();
		$this->timings->entityTick->stopTiming();

		$this->timings->tileEntityTick->startTiming();
		Timings::$tickTileEntityTimer->startTiming();
		//Update tiles that need update
		foreach($this->updateTiles as $blockHash => $tile){
			if(!$tile->onUpdate()){
				unset($this->updateTiles[$blockHash]);
			}
			if(!$tile->isClosed() and $tile instanceof Spawnable and $tile->isDirty()){
				$this->clearChunkCache($tile->getFloorX() >> 4, $tile->getFloorZ() >> 4);
				//TODO: merge this with block-updating (it'll send useless data if a full-chunk resend happens)
				$this->broadcastPacketToViewers($tile, $tile->createSpawnPacket());
				$tile->setDirty(false);
			}
		}
		Timings::$tickTileEntityTimer->stopTiming();
		$this->timings->tileEntityTick->stopTiming();

		$this->timings->doTickTiles->startTiming();
		$this->tickChunks();
		$this->timings->doTickTiles->stopTiming();

		$this->executeQueuedLightUpdates();

		if(count($this->changedBlocks) > 0){
			if(count($this->players) > 0){
				foreach($this->changedBlocks as $index => $blocks){
					if(empty($blocks)){ //blocks can be set normally and then later re-set with direct send
						continue;
					}
					unset($this->chunkCache[$index]);
					Level::getXZ($index, $chunkX, $chunkZ);
					if(count($blocks) > 512){
						$chunk = $this->getChunk($chunkX, $chunkZ);
						foreach($this->getChunkPlayers($chunkX, $chunkZ) as $p){
							$p->onChunkChanged($chunk);
						}
					}else{
						$this->sendBlocks($this->getChunkPlayers($chunkX, $chunkZ), $blocks);
					}
				}
			}else{
				$this->chunkCache = [];
			}

			$this->changedBlocks = [];

		}

		foreach($this->players as $p){
			$p->doChunkRequests();
		}
		$this->processChunkRequests();

		if($this->sleepTicks > 0 and --$this->sleepTicks <= 0){
			$this->checkSleep();
		}

		if(!empty($this->globalPackets)){
			if(!empty($this->players)){
				$this->server->broadcastPackets($this->players, $this->globalPackets);
			}
			$this->globalPackets = [];
		}

		foreach($this->chunkPackets as $index => $entries){
			Level::getXZ($index, $chunkX, $chunkZ);
			$chunkPlayers = $this->getChunkPlayers($chunkX, $chunkZ);
			if(count($chunkPlayers) > 0){
				$this->server->broadcastPackets($chunkPlayers, $entries);
			}
		}

		$this->chunkPackets = [];
	}

	public function checkSleep(){
		if(count($this->players) === 0){
			return;
		}

		$resetTime = true;
		foreach($this->getPlayers() as $p){
			if(!$p->isSleeping()){
				$resetTime = false;
				break;
			}
		}

		if($resetTime){
			$time = $this->getTime() % Level::TIME_FULL;

			if($time >= Level::TIME_NIGHT and $time < Level::TIME_SUNRISE){
				$this->setTime($this->getTime() + Level::TIME_FULL - $time);

				foreach($this->getPlayers() as $p){
					$p->stopSleep();
				}
			}
		}
	}

	public function setSleepTicks(int $ticks) : void{
		$this->sleepTicks = $ticks;
	}

	/**
	 * @param Player[]  $target
	 * @param Vector3[] $blocks
	 */
	public function sendBlocks(array $target, array $blocks){
		$packets = [];

		foreach($blocks as $b){
			if(!($b instanceof Vector3)){
				throw new \TypeError("Expected Vector3 in blocks array, got " . (is_object($b) ? get_class($b) : gettype($b)));
			}
			$pk = new UpdateBlockPacket();

			$pk->x = $b->x;
			$pk->y = $b->y;
			$pk->z = $b->z;

			if($b instanceof Block){
				$pk->blockRuntimeId = $b->getRuntimeId();
			}else{
				$fullBlock = $this->getFullBlock($b->x, $b->y, $b->z);
				$pk->blockRuntimeId = BlockFactory::toStaticRuntimeId($fullBlock >> 4, $fullBlock & 0xf);
			}

			$packets[] = $pk;
		}

		$this->server->broadcastPackets($target, $packets);
	}

	public function clearCache(bool $force = false){
		if($force){
			$this->chunkCache = [];
			$this->blockCache = [];
		}else{
			$count = 0;
			foreach($this->blockCache as $list){
				$count += count($list);
				if($count > 2048){
					$this->blockCache = [];
					break;
				}
			}
		}
	}

	public function clearChunkCache(int $chunkX, int $chunkZ){
		unset($this->chunkCache[Level::chunkHash($chunkX, $chunkZ)]);
	}

	public function getRandomTickedBlocks() : \SplFixedArray{
		return $this->randomTickBlocks;
	}

	public function addRandomTickedBlock(int $id, int $variant = 0){
		$block = BlockFactory::get($id, $variant);
		if($block instanceof UnknownBlock){
			throw new \InvalidArgumentException("ID $id variant $variant is unknown, cannot do random-tick");
		}
		$this->randomTickBlocks[($id << 4) | $variant] = true;
	}

	public function removeRandomTickedBlock(int $id, int $variant = 0){
		$this->randomTickBlocks[($id << 4) | $variant] = null;
	}

	private function tickChunks(){
		if($this->chunksPerTick <= 0 or count($this->loaders) === 0){
			return;
		}

		/** @var bool[] $chunkTickList chunkhash => dummy */
		$chunkTickList = [];

		$chunksPerLoader = min(200, max(1, (int) ((($this->chunksPerTick - count($this->loaders)) / count($this->loaders)) + 0.5)));
		$randRange = 3 + $chunksPerLoader / 30;
		$randRange = (int) ($randRange > $this->chunkTickRadius ? $this->chunkTickRadius : $randRange);

		foreach($this->loaders as $loader){
			$chunkX = (int) floor($loader->getX()) >> 4;
			$chunkZ = (int) floor($loader->getZ()) >> 4;

			for($chunk = 0; $chunk < $chunksPerLoader; ++$chunk){
				$dx = mt_rand(-$randRange, $randRange);
				$dz = mt_rand(-$randRange, $randRange);
				$hash = Level::chunkHash($dx + $chunkX, $dz + $chunkZ);
				if(!isset($chunkTickList[$hash]) and isset($this->chunks[$hash])){
					//check adjacent chunks are loaded
					for($cx = -1; $cx <= 1; ++$cx){
						for($cz = -1; $cz <= 1; ++$cz){
							if(!isset($this->chunks[Level::chunkHash($chunkX + $dx + $cx, $chunkZ + $dz + $cz)])){
								continue 3;
							}
						}
					}
					$chunkTickList[$hash] = true;
				}
			}
		}

		foreach($chunkTickList as $index => $_){
			Level::getXZ($index, $chunkX, $chunkZ);

			$chunk = $this->chunks[$index];
			foreach($chunk->getEntities() as $entity){
				$entity->scheduleUpdate();
			}


			foreach($chunk->getSubChunks() as $Y => $subChunk){
				if(!($subChunk instanceof EmptySubChunk)){
					$k = mt_rand(0, 0xfffffffff); //36 bits
					for($i = 0; $i < 3; ++$i){
						$x = $k & 0x0f;
						$y = ($k >> 4) & 0x0f;
						$z = ($k >> 8) & 0x0f;
						$k >>= 12;

						$state = $subChunk->getFullBlock($x, $y, $z);

						if($this->randomTickBlocks[$state & ~BlockFactory::getStateMask($state >> 4)]){
							/** @var Block $block */
							$block = BlockFactory::fromFullBlock($state, $this->temporalPosition->setComponents(
								$chunkX * 16 + $x,
								($Y << 4) + $y,
								$chunkZ * 16 + $z
							));
							$block->onRandomTick();
						}
					}
				}
			}
		}
	}

	public function __debugInfo() : array{
		return [];
	}

	/**
	 * @param bool $force
	 *
	 * @return bool
	 */
	public function save(bool $force = false) : bool{

		if(!$this->getAutoSave() and !$force){
			return false;
		}

		(new LevelSaveEvent($this))->call();

		$this->provider->getLevelData()->setTime($this->time);
		$this->saveChunks();
		$this->provider->getLevelData()->save();

		return true;
	}

	public function saveChunks(){
		foreach($this->chunks as $chunk){
			if(($chunk->hasChanged() or count($chunk->getTiles()) > 0 or count($chunk->getSavableEntities()) > 0) and $chunk->isGenerated()){
				$this->provider->saveChunk($chunk);
				$chunk->setChanged(false);
			}
		}
	}

	/**
	 * Schedules a block update to be executed after the specified number of ticks.
	 * Blocks will be updated with the scheduled update type.
	 *
	 * @param Vector3 $pos
	 * @param int     $delay
	 */
	public function scheduleDelayedBlockUpdate(Vector3 $pos, int $delay){
		if(
			!$this->isInWorld($pos->x, $pos->y, $pos->z) or
			(isset($this->scheduledBlockUpdateQueueIndex[$index = Level::blockHash($pos->x, $pos->y, $pos->z)]) and $this->scheduledBlockUpdateQueueIndex[$index] <= $delay)
		){
			return;
		}
		$this->scheduledBlockUpdateQueueIndex[$index] = $delay;
		$this->scheduledBlockUpdateQueue->insert(new Vector3((int) $pos->x, (int) $pos->y, (int) $pos->z), $delay + $this->server->getTick());
	}

	private function tryAddToNeighbourUpdateQueue(Vector3 $pos) : void{
		if($this->isInWorld($pos->x, $pos->y, $pos->z)){
			$hash = Level::blockHash($pos->x, $pos->y, $pos->z);
			if(!isset($this->neighbourBlockUpdateQueueIndex[$hash])){
				$this->neighbourBlockUpdateQueue->enqueue($hash);
				$this->neighbourBlockUpdateQueueIndex[$hash] = true;
			}
		}
	}

	/**
	 * @param AxisAlignedBB $bb
	 * @param bool          $targetFirst
	 *
	 * @return Block[]
	 */
	public function getCollisionBlocks(AxisAlignedBB $bb, bool $targetFirst = false) : array{
		$minX = (int) floor($bb->minX - 1);
		$minY = (int) floor($bb->minY - 1);
		$minZ = (int) floor($bb->minZ - 1);
		$maxX = (int) floor($bb->maxX + 1);
		$maxY = (int) floor($bb->maxY + 1);
		$maxZ = (int) floor($bb->maxZ + 1);

		$collides = [];

		if($targetFirst){
			for($z = $minZ; $z <= $maxZ; ++$z){
				for($x = $minX; $x <= $maxX; ++$x){
					for($y = $minY; $y <= $maxY; ++$y){
						$block = $this->getBlockAt($x, $y, $z);
						if($block->collidesWithBB($bb)){
							return [$block];
						}
					}
				}
			}
		}else{
			for($z = $minZ; $z <= $maxZ; ++$z){
				for($x = $minX; $x <= $maxX; ++$x){
					for($y = $minY; $y <= $maxY; ++$y){
						$block = $this->getBlockAt($x, $y, $z);
						if($block->collidesWithBB($bb)){
							$collides[] = $block;
						}
					}
				}
			}
		}


		return $collides;
	}

	/**
	 * @param Vector3 $pos
	 *
	 * @return bool
	 */
	public function isFullBlock(Vector3 $pos) : bool{
		if($pos instanceof Block){
			if($pos->isSolid()){
				return true;
			}
			$bb = $pos->getBoundingBox();
		}else{
			$bb = $this->getBlock($pos)->getBoundingBox();
		}

		return $bb !== null and $bb->getAverageEdgeLength() >= 1;
	}

	/**
	 * @param Entity        $entity
	 * @param AxisAlignedBB $bb
	 * @param bool          $entities
	 *
	 * @return AxisAlignedBB[]
	 */
	public function getCollisionBoxes(Entity $entity, AxisAlignedBB $bb, bool $entities = true) : array{
		$minX = (int) floor($bb->minX - 1);
		$minY = (int) floor($bb->minY - 1);
		$minZ = (int) floor($bb->minZ - 1);
		$maxX = (int) floor($bb->maxX + 1);
		$maxY = (int) floor($bb->maxY + 1);
		$maxZ = (int) floor($bb->maxZ + 1);

		$collides = [];

		for($z = $minZ; $z <= $maxZ; ++$z){
			for($x = $minX; $x <= $maxX; ++$x){
				for($y = $minY; $y <= $maxY; ++$y){
					$block = $this->getBlockAt($x, $y, $z);
					foreach($block->getCollisionBoxes() as $blockBB){
						if($blockBB->intersectsWith($bb)){
							$collides[] = $blockBB;
						}
					}
				}
			}
		}

		if($entities){
			foreach($this->getCollidingEntities($bb->expandedCopy(0.25, 0.25, 0.25), $entity) as $ent){
				$collides[] = clone $ent->boundingBox;
			}
		}

		return $collides;
	}

	public function getFullLight(Vector3 $pos) : int{
		return $this->getFullLightAt($pos->x, $pos->y, $pos->z);
	}

	public function getFullLightAt(int $x, int $y, int $z) : int{
		$skyLight = $this->getRealBlockSkyLightAt($x, $y, $z);
		if($skyLight < 15){
			return max($skyLight, $this->getBlockLightAt($x, $y, $z));
		}else{
			return $skyLight;
		}
	}

	/**
	 * Computes the percentage of a circle away from noon the sun is currently at. This can be multiplied by 2 * M_PI to
	 * get an angle in radians, or by 360 to get an angle in degrees.
	 *
	 * @return float
	 */
	public function computeSunAnglePercentage() : float{
		$timeProgress = ($this->time % 24000) / 24000;

		//0.0 needs to be high noon, not dusk
		$sunProgress = $timeProgress + ($timeProgress < 0.25 ? 0.75 : -0.25);

		//Offset the sun progress to be above the horizon longer at dusk and dawn
		//this is roughly an inverted sine curve, which pushes the sun progress back at dusk and forwards at dawn
		$diff = (((1 - ((cos($sunProgress * M_PI) + 1) / 2)) - $sunProgress) / 3);

		return $sunProgress + $diff;
	}

	/**
	 * Returns the percentage of a circle away from noon the sun is currently at.
	 * @return float
	 */
	public function getSunAnglePercentage() : float{
		return $this->sunAnglePercentage;
	}

	/**
	 * Returns the current sun angle in radians.
	 * @return float
	 */
	public function getSunAngleRadians() : float{
		return $this->sunAnglePercentage * 2 * M_PI;
	}

	/**
	 * Returns the current sun angle in degrees.
	 * @return float
	 */
	public function getSunAngleDegrees() : float{
		return $this->sunAnglePercentage * 360.0;
	}

	/**
	 * Computes how many points of sky light is subtracted based on the current time. Used to offset raw chunk sky light
	 * to get a real light value.
	 *
	 * @return int
	 */
	public function computeSkyLightReduction() : int{
		$percentage = max(0, min(1, -(cos($this->getSunAngleRadians()) * 2 - 0.5)));

		//TODO: check rain and thunder level

		return (int) ($percentage * 11);
	}

	/**
	 * Returns how many points of sky light is subtracted based on the current time.
	 * @return int
	 */
	public function getSkyLightReduction() : int{
		return $this->skyLightReduction;
	}

	/**
	 * Returns the sky light level at the specified coordinates, offset by the current time and weather.
	 *
	 * @param int $x
	 * @param int $y
	 * @param int $z
	 *
	 * @return int 0-15
	 */
	public function getRealBlockSkyLightAt(int $x, int $y, int $z) : int{
		$light = $this->getBlockSkyLightAt($x, $y, $z) - $this->skyLightReduction;
		return $light < 0 ? 0 : $light;
	}

	/**
	 * @param int $x
	 * @param int $y
	 * @param int $z
	 *
	 * @return int bitmap, (id << 4) | data
	 */
	public function getFullBlock(int $x, int $y, int $z) : int{
		return $this->getChunk($x >> 4, $z >> 4, false)->getFullBlock($x & 0x0f, $y, $z & 0x0f);
	}

	public function isInWorld(int $x, int $y, int $z) : bool{
		return (
			$x <= INT32_MAX and $x >= INT32_MIN and
			$y < $this->worldHeight and $y >= 0 and
			$z <= INT32_MAX and $z >= INT32_MIN
		);
	}

	/**
	 * Gets the Block object at the Vector3 location. This method wraps around {@link getBlockAt}, converting the
	 * vector components to integers.
	 *
	 * Note: If you're using this for performance-sensitive code, and you're guaranteed to be supplying ints in the
	 * specified vector, consider using {@link getBlockAt} instead for better performance.
	 *
	 * @param Vector3 $pos
	 * @param bool    $cached Whether to use the block cache for getting the block (faster, but may be inaccurate)
	 * @param bool    $addToCache Whether to cache the block object created by this method call.
	 *
	 * @return Block
	 */
	public function getBlock(Vector3 $pos, bool $cached = true, bool $addToCache = true) : Block{
		return $this->getBlockAt((int) floor($pos->x), (int) floor($pos->y), (int) floor($pos->z), $cached, $addToCache);
	}

	/**
	 * Gets the Block object at the specified coordinates.
	 *
	 * Note for plugin developers: If you are using this method a lot (thousands of times for many positions for
	 * example), you may want to set addToCache to false to avoid using excessive amounts of memory.
	 *
	 * @param int  $x
	 * @param int  $y
	 * @param int  $z
	 * @param bool $cached Whether to use the block cache for getting the block (faster, but may be inaccurate)
	 * @param bool $addToCache Whether to cache the block object created by this method call.
	 *
	 * @return Block
	 */
	public function getBlockAt(int $x, int $y, int $z, bool $cached = true, bool $addToCache = true) : Block{
		$fullState = 0;
		$relativeBlockHash = null;
		$chunkHash = Level::chunkHash($x >> 4, $z >> 4);

		if($this->isInWorld($x, $y, $z)){
			$relativeBlockHash = Level::chunkBlockHash($x, $y, $z);

			if($cached and isset($this->blockCache[$chunkHash][$relativeBlockHash])){
				return $this->blockCache[$chunkHash][$relativeBlockHash];
			}

			$chunk = $this->chunks[$chunkHash] ?? null;
			if($chunk !== null){
				$fullState = $chunk->getFullBlock($x & 0x0f, $y, $z & 0x0f);
			}else{
				$addToCache = false;
			}
		}

		$block = BlockFactory::fromFullBlock($fullState);
		$block->position($this, $x, $y, $z);

		static $dynamicStateRead = false;

		if($dynamicStateRead){
			//this call was generated by a parent getBlock() call calculating dynamic stateinfo
			//don't calculate dynamic state and don't add to block cache (since it won't have dynamic state calculated).
			//this ensures that it's impossible for dynamic state properties to recursively depend on each other.
			$addToCache = false;
		}else{
			$dynamicStateRead = true;
			$block->readStateFromWorld();
			$dynamicStateRead = false;
		}

		if($addToCache and $relativeBlockHash !== null){
			$this->blockCache[$chunkHash][$relativeBlockHash] = $block;
		}

		return $block;
	}

	public function updateAllLight(Vector3 $pos){
		$this->updateBlockSkyLight($pos->x, $pos->y, $pos->z);
		$this->updateBlockLight($pos->x, $pos->y, $pos->z);
	}

	/**
	 * Returns the highest block light level available in the positions adjacent to the specified block coordinates.
	 *
	 * @param int $x
	 * @param int $y
	 * @param int $z
	 *
	 * @return int
	 */
	public function getHighestAdjacentBlockSkyLight(int $x, int $y, int $z) : int{
		return max([
			$this->getBlockSkyLightAt($x + 1, $y, $z),
			$this->getBlockSkyLightAt($x - 1, $y, $z),
			$this->getBlockSkyLightAt($x, $y + 1, $z),
			$this->getBlockSkyLightAt($x, $y - 1, $z),
			$this->getBlockSkyLightAt($x, $y, $z + 1),
			$this->getBlockSkyLightAt($x, $y, $z - 1)
		]);
	}

	public function updateBlockSkyLight(int $x, int $y, int $z){
		$this->timings->doBlockSkyLightUpdates->startTiming();

		$oldHeightMap = $this->getHeightMap($x, $z);
		$source = $this->getBlockAt($x, $y, $z);

		$yPlusOne = $y + 1;

		if($yPlusOne === $oldHeightMap){ //Block changed directly beneath the heightmap. Check if a block was removed or changed to a different light-filter.
			$newHeightMap = $this->getChunk($x >> 4, $z >> 4)->recalculateHeightMapColumn($x & 0x0f, $z & 0x0f);
		}elseif($yPlusOne > $oldHeightMap){ //Block changed above the heightmap.
			if($source->getLightFilter() > 0 or $source->diffusesSkyLight()){
				$this->setHeightMap($x, $z, $yPlusOne);
				$newHeightMap = $yPlusOne;
			}else{ //Block changed which has no effect on direct sky light, for example placing or removing glass.
				$this->timings->doBlockSkyLightUpdates->stopTiming();
				return;
			}
		}else{ //Block changed below heightmap
			$newHeightMap = $oldHeightMap;
		}

		if($this->skyLightUpdate === null){
			$this->skyLightUpdate = new SkyLightUpdate($this);
		}
		if($newHeightMap > $oldHeightMap){ //Heightmap increase, block placed, remove sky light
			for($i = $y; $i >= $oldHeightMap; --$i){
				$this->skyLightUpdate->setAndUpdateLight($x, $i, $z, 0); //Remove all light beneath, adjacent recalculation will handle the rest.
			}
		}elseif($newHeightMap < $oldHeightMap){ //Heightmap decrease, block changed or removed, add sky light
			for($i = $y; $i >= $newHeightMap; --$i){
				$this->skyLightUpdate->setAndUpdateLight($x, $i, $z, 15);
			}
		}else{ //No heightmap change, block changed "underground" - trigger recalculation from surroundings
			$this->skyLightUpdate->setAndUpdateLight($x, $y, $z, 0);
		}

		$this->timings->doBlockSkyLightUpdates->stopTiming();
	}

	/**
	 * Returns the highest block light level available in the positions adjacent to the specified block coordinates.
	 *
	 * @param int $x
	 * @param int $y
	 * @param int $z
	 *
	 * @return int
	 */
	public function getHighestAdjacentBlockLight(int $x, int $y, int $z) : int{
		return max([
			$this->getBlockLightAt($x + 1, $y, $z),
			$this->getBlockLightAt($x - 1, $y, $z),
			$this->getBlockLightAt($x, $y + 1, $z),
			$this->getBlockLightAt($x, $y - 1, $z),
			$this->getBlockLightAt($x, $y, $z + 1),
			$this->getBlockLightAt($x, $y, $z - 1)
		]);
	}

	public function updateBlockLight(int $x, int $y, int $z){
		$this->timings->doBlockLightUpdates->startTiming();

		$block = $this->getBlockAt($x, $y, $z);
		if($this->blockLightUpdate === null){
			$this->blockLightUpdate = new BlockLightUpdate($this);
		}
		$this->blockLightUpdate->setAndUpdateLight($x, $y, $z, $block->getLightLevel());

		$this->timings->doBlockLightUpdates->stopTiming();
	}

	public function executeQueuedLightUpdates() : void{
		if($this->blockLightUpdate !== null){
			$this->timings->doBlockLightUpdates->startTiming();
			$this->blockLightUpdate->execute();
			$this->blockLightUpdate = null;
			$this->timings->doBlockLightUpdates->stopTiming();
		}

		if($this->skyLightUpdate !== null){
			$this->timings->doBlockSkyLightUpdates->startTiming();
			$this->skyLightUpdate->execute();
			$this->skyLightUpdate = null;
			$this->timings->doBlockSkyLightUpdates->stopTiming();
		}
	}

	/**
	 * Sets the block at the given Vector3 coordinates.
	 * @see Level::setBlockAt()
	 *
	 * @param Vector3 $pos
	 * @param Block   $block
	 * @param bool    $update
	 *
	 * @return bool Whether the block has been updated or not
	 *
	 * @throws \InvalidArgumentException if the position is out of the world bounds
	 */
	public function setBlock(Vector3 $pos, Block $block, bool $update = true) : bool{
		return $this->setBlockAt((int) floor($pos->x), (int) floor($pos->y), (int) floor($pos->z), $block, $update);
	}

	/**
	 * Sets the block at the given coordinates.
	 *
	 * If $update is true, it'll get the neighbour blocks (6 sides) and update them, and also update local lighting.
	 * If you are doing big changes, you might want to set this to false, then update manually.
	 *
	 * @param int   $x
	 * @param int   $y
	 * @param int   $z
	 * @param Block $block
	 * @param bool  $update
	 *
	 * @return bool Whether the block has been updated or not
	 *
	 * @throws \InvalidArgumentException if the position is out of the world bounds
	 */
	public function setBlockAt(int $x, int $y, int $z, Block $block, bool $update = true) : bool{
		if(!$this->isInWorld($x, $y, $z)){
			throw new \InvalidArgumentException("Pos x=$x,y=$y,z=$z is outside of the world bounds");
		}

		$this->timings->setBlock->startTiming();

		$block = clone $block;

		$block->position($this, $x, $y, $z);
		$block->writeStateToWorld();

		$chunkHash = Level::chunkHash($x >> 4, $z >> 4);
		$relativeBlockHash = Level::chunkBlockHash($x, $y, $z);

		unset($this->blockCache[$chunkHash][$relativeBlockHash]);

		if(!isset($this->changedBlocks[$chunkHash])){
			$this->changedBlocks[$chunkHash] = [];
		}
		$this->changedBlocks[$chunkHash][$relativeBlockHash] = $block;

		foreach($this->getChunkLoaders($x >> 4, $z >> 4) as $loader){
			$loader->onBlockChanged($block);
		}

		if($update){
			$this->updateAllLight($block);
			$this->tryAddToNeighbourUpdateQueue($block);
			foreach($block->sides() as $side){
				$this->tryAddToNeighbourUpdateQueue($side);
			}
		}

		$this->timings->setBlock->stopTiming();

		return true;
	}

	/**
	 * @param Vector3 $source
	 * @param Item    $item
	 * @param Vector3 $motion
	 * @param int     $delay
	 *
	 * @return ItemEntity|null
	 */
	public function dropItem(Vector3 $source, Item $item, Vector3 $motion = null, int $delay = 10){
		$motion = $motion ?? new Vector3(lcg_value() * 0.2 - 0.1, 0.2, lcg_value() * 0.2 - 0.1);
		$itemTag = $item->nbtSerialize();
		$itemTag->setName("Item");

		if(!$item->isNull()){
			$nbt = EntityFactory::createBaseNBT($source, $motion, lcg_value() * 360, 0);
			$nbt->setShort("Health", 5);
			$nbt->setShort("PickupDelay", $delay);
			$nbt->setTag($itemTag);

			/** @var ItemEntity $itemEntity */
			$itemEntity = EntityFactory::create(ItemEntity::class, $this, $nbt);
			$itemEntity->spawnToAll();
			return $itemEntity;
		}
		return null;
	}

	/**
	 * Drops XP orbs into the world for the specified amount, splitting the amount into several orbs if necessary.
	 *
	 * @param Vector3 $pos
	 * @param int     $amount
	 *
	 * @return ExperienceOrb[]
	 */
	public function dropExperience(Vector3 $pos, int $amount) : array{
		/** @var ExperienceOrb[] $orbs */
		$orbs = [];

		foreach(ExperienceOrb::splitIntoOrbSizes($amount) as $split){
			$nbt = EntityFactory::createBaseNBT(
				$pos,
				$this->temporalVector->setComponents((lcg_value() * 0.2 - 0.1) * 2, lcg_value() * 0.4, (lcg_value() * 0.2 - 0.1) * 2),
				lcg_value() * 360,
				0
			);
			$nbt->setShort(ExperienceOrb::TAG_VALUE_PC, $split);

			/** @var ExperienceOrb $orb */
			$orb = EntityFactory::create(ExperienceOrb::class, $this, $nbt);
			$orb->spawnToAll();
			$orbs[] = $orb;
		}

		return $orbs;
	}

	/**
	 * Tries to break a block using a item, including Player time checks if available
	 * It'll try to lower the durability if Item is a tool, and set it to Air if broken.
	 *
	 * @param Vector3 $vector
	 * @param Item    &$item (if null, can break anything)
	 * @param Player  $player
	 * @param bool    $createParticles
	 *
	 * @return bool
	 */
	public function useBreakOn(Vector3 $vector, Item &$item = null, Player $player = null, bool $createParticles = false) : bool{
		$target = $this->getBlock($vector);
		$affectedBlocks = $target->getAffectedBlocks();

		if($item === null){
			$item = ItemFactory::get(Item::AIR, 0, 0);
		}

		$drops = [];
		if($player === null or !$player->isCreative()){
			$drops = array_merge(...array_map(function(Block $block) use ($item) : array{ return $block->getDrops($item); }, $affectedBlocks));
		}

		$xpDrop = 0;
		if($player !== null and !$player->isCreative()){
			$xpDrop = array_sum(array_map(function(Block $block) use ($item) : int{ return $block->getXpDropForTool($item); }, $affectedBlocks));
		}

		if($player !== null){
			$ev = new BlockBreakEvent($player, $target, $item, $player->isCreative(), $drops, $xpDrop);

			if(($player->isSurvival() and !$target->isBreakable($item)) or $player->isSpectator()){
				$ev->setCancelled();
			}

			if($player->isAdventure(true) and !$ev->isCancelled()){
				$tag = $item->getNamedTagEntry("CanDestroy");
				$canBreak = false;
				if($tag instanceof ListTag){
					foreach($tag as $v){
						if($v instanceof StringTag){
							$entry = ItemFactory::fromString($v->getValue());
							if($entry->getBlock()->isSameType($target)){
								$canBreak = true;
								break;
							}
						}
					}
				}

				$ev->setCancelled(!$canBreak);
			}

			$ev->call();
			if($ev->isCancelled()){
				return false;
			}

			$drops = $ev->getDrops();
			$xpDrop = $ev->getXpDropAmount();

		}elseif(!$target->isBreakable($item)){
			return false;
		}

		foreach($affectedBlocks as $t){
			$this->destroyBlockInternal($t, $item, $player, $createParticles);
		}

		$item->onDestroyBlock($target);

		if(!empty($drops)){
			$dropPos = $target->add(0.5, 0.5, 0.5);
			foreach($drops as $drop){
				if(!$drop->isNull()){
					$this->dropItem($dropPos, $drop);
				}
			}
		}

		if($xpDrop > 0){
			$this->dropExperience($target->add(0.5, 0.5, 0.5), $xpDrop);
		}

		return true;
	}

	private function destroyBlockInternal(Block $target, Item $item, ?Player $player = null, bool $createParticles = false) : void{
		if($createParticles){
			$this->addParticle($target->add(0.5, 0.5, 0.5), new DestroyBlockParticle($target));
		}

		$target->onBreak($item, $player);

		$tile = $this->getTile($target);
		if($tile !== null){
			if($tile instanceof Container){
				if($tile instanceof Chest){
					$tile->unpair();
				}

				$tile->getInventory()->dropContents($this, $target);
			}

			$tile->close();
		}
	}

	/**
	 * Uses a item on a position and face, placing it or activating the block
	 *
	 * @param Vector3      $vector
	 * @param Item         $item
	 * @param int          $face
	 * @param Vector3|null $clickVector
	 * @param Player|null  $player default null
	 * @param bool         $playSound Whether to play a block-place sound if the block was placed successfully.
	 *
	 * @return bool
	 */
	public function useItemOn(Vector3 $vector, Item &$item, int $face, Vector3 $clickVector = null, Player $player = null, bool $playSound = false) : bool{
		$blockClicked = $this->getBlock($vector);
		$blockReplace = $blockClicked->getSide($face);

		if($clickVector === null){
			$clickVector = new Vector3(0.0, 0.0, 0.0);
		}

		if(!$this->isInWorld($blockReplace->x, $blockReplace->y, $blockReplace->z)){
			//TODO: build height limit messages for custom world heights and mcregion cap
			return false;
		}

		if($blockClicked->getId() === Block::AIR){
			return false;
		}

		if($player !== null){
			$ev = new PlayerInteractEvent($player, $item, $blockClicked, $clickVector, $face, PlayerInteractEvent::RIGHT_CLICK_BLOCK);
			$ev->call();
			if(!$ev->isCancelled()){
				if(!$player->isSneaking() and $blockClicked->onActivate($item, $player)){
					return true;
				}

				if(!$player->isSneaking() and $item->onActivate($player, $blockReplace, $blockClicked, $face, $clickVector)){
					return true;
				}
			}else{
				return false;
			}
		}elseif($blockClicked->onActivate($item, $player)){
			return true;
		}

		if($item->canBePlaced()){
			$hand = $item->getBlock();
			$hand->position($this, $blockReplace->x, $blockReplace->y, $blockReplace->z);
		}else{
			return false;
		}

		if($hand->canBePlacedAt($blockClicked, $clickVector, $face, true)){
			$blockReplace = $blockClicked;
			$hand->position($this, $blockReplace->x, $blockReplace->y, $blockReplace->z);
		}elseif(!$hand->canBePlacedAt($blockReplace, $clickVector, $face, false)){
			return false;
		}

		if($hand->isSolid()){
			foreach($hand->getCollisionBoxes() as $collisionBox){
				if(!empty($this->getCollidingEntities($collisionBox))){
					return false;  //Entity in block
				}

				if($player !== null){
					if(($diff = $player->getNextPosition()->subtract($player->getPosition())) and $diff->lengthSquared() > 0.00001){
						$bb = $player->getBoundingBox()->offsetCopy($diff->x, $diff->y, $diff->z);
						if($collisionBox->intersectsWith($bb)){
							return false; //Inside player BB
						}
					}
				}
			}
		}


		if($player !== null){
			$ev = new BlockPlaceEvent($player, $hand, $blockReplace, $blockClicked, $item);
			if($player->isAdventure(true) and !$ev->isCancelled()){
				$canPlace = false;
				$tag = $item->getNamedTagEntry("CanPlaceOn");
				if($tag instanceof ListTag){
					foreach($tag as $v){
						if($v instanceof StringTag){
							$entry = ItemFactory::fromString($v->getValue());
							if($entry->getBlock()->isSameType($blockClicked)){
								$canPlace = true;
								break;
							}
						}
					}
				}

				$ev->setCancelled(!$canPlace);
			}

			$ev->call();
			if($ev->isCancelled()){
				return false;
			}
		}

		if(!$hand->place($item, $blockReplace, $blockClicked, $face, $clickVector, $player)){
			return false;
		}

		if($playSound){
			$this->broadcastLevelSoundEvent($hand, LevelSoundEventPacket::SOUND_PLACE, $hand->getRuntimeId());
		}

		$item->pop();

		return true;
	}

	/**
	 * @param int $entityId
	 *
	 * @return Entity|null
	 */
	public function getEntity(int $entityId){
		return $this->entities[$entityId] ?? null;
	}

	/**
	 * Gets the list of all the entities in this level
	 *
	 * @return Entity[]
	 */
	public function getEntities() : array{
		return $this->entities;
	}

	/**
	 * Returns the entities colliding the current one inside the AxisAlignedBB
	 *
	 * @param AxisAlignedBB $bb
	 * @param Entity|null   $entity
	 *
	 * @return Entity[]
	 */
	public function getCollidingEntities(AxisAlignedBB $bb, Entity $entity = null) : array{
		$nearby = [];

		if($entity === null or $entity->canCollide){
			$minX = ((int) floor($bb->minX - 2)) >> 4;
			$maxX = ((int) floor($bb->maxX + 2)) >> 4;
			$minZ = ((int) floor($bb->minZ - 2)) >> 4;
			$maxZ = ((int) floor($bb->maxZ + 2)) >> 4;

			for($x = $minX; $x <= $maxX; ++$x){
				for($z = $minZ; $z <= $maxZ; ++$z){
					foreach($this->getChunkEntities($x, $z) as $ent){
						/** @var Entity|null $entity */
						if($ent->canBeCollidedWith() and ($entity === null or ($ent !== $entity and $entity->canCollideWith($ent))) and $ent->boundingBox->intersectsWith($bb)){
							$nearby[] = $ent;
						}
					}
				}
			}
		}

		return $nearby;
	}

	/**
	 * Returns the entities near the current one inside the AxisAlignedBB
	 *
	 * @param AxisAlignedBB $bb
	 * @param Entity        $entity
	 *
	 * @return Entity[]
	 */
	public function getNearbyEntities(AxisAlignedBB $bb, Entity $entity = null) : array{
		$nearby = [];

		$minX = ((int) floor($bb->minX - 2)) >> 4;
		$maxX = ((int) floor($bb->maxX + 2)) >> 4;
		$minZ = ((int) floor($bb->minZ - 2)) >> 4;
		$maxZ = ((int) floor($bb->maxZ + 2)) >> 4;

		for($x = $minX; $x <= $maxX; ++$x){
			for($z = $minZ; $z <= $maxZ; ++$z){
				foreach($this->getChunkEntities($x, $z) as $ent){
					if($ent !== $entity and $ent->boundingBox->intersectsWith($bb)){
						$nearby[] = $ent;
					}
				}
			}
		}

		return $nearby;
	}

	/**
	 * Returns the closest Entity to the specified position, within the given radius.
	 *
	 * @param Vector3 $pos
	 * @param float   $maxDistance
	 * @param string  $entityType Class of entity to use for instanceof
	 * @param bool    $includeDead Whether to include entitites which are dead
	 *
	 * @return Entity|null an entity of type $entityType, or null if not found
	 */
	public function getNearestEntity(Vector3 $pos, float $maxDistance, string $entityType = Entity::class, bool $includeDead = false) : ?Entity{
		assert(is_a($entityType, Entity::class, true));

		$minX = ((int) floor($pos->x - $maxDistance)) >> 4;
		$maxX = ((int) floor($pos->x + $maxDistance)) >> 4;
		$minZ = ((int) floor($pos->z - $maxDistance)) >> 4;
		$maxZ = ((int) floor($pos->z + $maxDistance)) >> 4;

		$currentTargetDistSq = $maxDistance ** 2;

		/** @var Entity|null $currentTarget */
		$currentTarget = null;

		for($x = $minX; $x <= $maxX; ++$x){
			for($z = $minZ; $z <= $maxZ; ++$z){
				foreach($this->getChunkEntities($x, $z) as $entity){
					if(!($entity instanceof $entityType) or $entity->isClosed() or $entity->isFlaggedForDespawn() or (!$includeDead and !$entity->isAlive())){
						continue;
					}
					$distSq = $entity->distanceSquared($pos);
					if($distSq < $currentTargetDistSq){
						$currentTargetDistSq = $distSq;
						$currentTarget = $entity;
					}
				}
			}
		}

		return $currentTarget;
	}


	/**
	 * Returns a list of the Tile entities in this level
	 *
	 * @return Tile[]
	 */
	public function getTiles() : array{
		return $this->tiles;
	}

	/**
	 * Returns a list of the players in this level
	 *
	 * @return Player[]
	 */
	public function getPlayers() : array{
		return $this->players;
	}

	/**
	 * @return ChunkLoader[]
	 */
	public function getLoaders() : array{
		return $this->loaders;
	}

	/**
	 * Returns the Tile in a position, or null if not found.
	 *
	 * Note: This method wraps getTileAt(). If you're guaranteed to be passing integers, and you're using this method
	 * in performance-sensitive code, consider using getTileAt() instead of this method for better performance.
	 *
	 * @param Vector3 $pos
	 *
	 * @return Tile|null
	 */
	public function getTile(Vector3 $pos) : ?Tile{
		return $this->getTileAt((int) floor($pos->x), (int) floor($pos->y), (int) floor($pos->z));
	}

	/**
	 * Returns the tile at the specified x,y,z coordinates, or null if it does not exist.
	 *
	 * @param int $x
	 * @param int $y
	 * @param int $z
	 *
	 * @return Tile|null
	 */
	public function getTileAt(int $x, int $y, int $z) : ?Tile{
		return ($chunk = $this->getChunk($x >> 4, $z >> 4)) !== null ? $chunk->getTile($x & 0x0f, $y, $z & 0x0f) : null;
	}

	/**
	 * Returns a list of the entities on a given chunk
	 *
	 * @param int $X
	 * @param int $Z
	 *
	 * @return Entity[]
	 */
	public function getChunkEntities(int $X, int $Z) : array{
		return ($chunk = $this->getChunk($X, $Z)) !== null ? $chunk->getEntities() : [];
	}

	/**
	 * Gives a list of the Tile entities on a given chunk
	 *
	 * @param int $X
	 * @param int $Z
	 *
	 * @return Tile[]
	 */
	public function getChunkTiles(int $X, int $Z) : array{
		return ($chunk = $this->getChunk($X, $Z)) !== null ? $chunk->getTiles() : [];
	}

	/**
	 * Gets the raw block skylight level
	 *
	 * @param int $x
	 * @param int $y
	 * @param int $z
	 *
	 * @return int 0-15
	 */
	public function getBlockSkyLightAt(int $x, int $y, int $z) : int{
		return $this->getChunk($x >> 4, $z >> 4, true)->getBlockSkyLight($x & 0x0f, $y, $z & 0x0f);
	}

	/**
	 * Sets the raw block skylight level.
	 *
	 * @param int $x
	 * @param int $y
	 * @param int $z
	 * @param int $level 0-15
	 */
	public function setBlockSkyLightAt(int $x, int $y, int $z, int $level){
		$this->getChunk($x >> 4, $z >> 4, true)->setBlockSkyLight($x & 0x0f, $y, $z & 0x0f, $level & 0x0f);
	}

	/**
	 * Gets the raw block light level
	 *
	 * @param int $x
	 * @param int $y
	 * @param int $z
	 *
	 * @return int 0-15
	 */
	public function getBlockLightAt(int $x, int $y, int $z) : int{
		return $this->getChunk($x >> 4, $z >> 4, true)->getBlockLight($x & 0x0f, $y, $z & 0x0f);
	}

	/**
	 * Sets the raw block light level.
	 *
	 * @param int $x
	 * @param int $y
	 * @param int $z
	 * @param int $level 0-15
	 */
	public function setBlockLightAt(int $x, int $y, int $z, int $level){
		$this->getChunk($x >> 4, $z >> 4, true)->setBlockLight($x & 0x0f, $y, $z & 0x0f, $level & 0x0f);
	}

	/**
	 * @param int $x
	 * @param int $z
	 *
	 * @return int
	 */
	public function getBiomeId(int $x, int $z) : int{
		return $this->getChunk($x >> 4, $z >> 4, true)->getBiomeId($x & 0x0f, $z & 0x0f);
	}

	/**
	 * @param int $x
	 * @param int $z
	 *
	 * @return Biome
	 */
	public function getBiome(int $x, int $z) : Biome{
		return Biome::getBiome($this->getBiomeId($x, $z));
	}

	/**
	 * @param int $x
	 * @param int $z
	 * @param int $biomeId
	 */
	public function setBiomeId(int $x, int $z, int $biomeId){
		$this->getChunk($x >> 4, $z >> 4, true)->setBiomeId($x & 0x0f, $z & 0x0f, $biomeId);
	}

	/**
	 * @param int $x
	 * @param int $z
	 *
	 * @return int
	 */
	public function getHeightMap(int $x, int $z) : int{
		return $this->getChunk($x >> 4, $z >> 4, true)->getHeightMap($x & 0x0f, $z & 0x0f);
	}

	/**
	 * @param int $x
	 * @param int $z
	 * @param int $value
	 */
	public function setHeightMap(int $x, int $z, int $value){
		$this->getChunk($x >> 4, $z >> 4, true)->setHeightMap($x & 0x0f, $z & 0x0f, $value);
	}

	/**
	 * @return Chunk[]
	 */
	public function getChunks() : array{
		return $this->chunks;
	}

	/**
	 * Returns the chunk at the specified X/Z coordinates. If the chunk is not loaded, attempts to (synchronously!!!)
	 * load it.
	 *
	 * @param int  $x
	 * @param int  $z
	 * @param bool $create Whether to create an empty chunk as a placeholder if the chunk does not exist
	 *
	 * @return Chunk|null
	 */
	public function getChunk(int $x, int $z, bool $create = false){
		if(isset($this->chunks[$index = Level::chunkHash($x, $z)])){
			return $this->chunks[$index];
		}elseif($this->loadChunk($x, $z, $create)){
			return $this->chunks[$index];
		}

		return null;
	}

	/**
	 * Returns the chunk containing the given Vector3 position.
	 *
	 * @param Vector3 $pos
	 * @param bool    $create
	 *
	 * @return null|Chunk
	 */
	public function getChunkAtPosition(Vector3 $pos, bool $create = false) : ?Chunk{
		return $this->getChunk($pos->getFloorX() >> 4, $pos->getFloorZ() >> 4, $create);
	}

	/**
	 * Returns the chunks adjacent to the specified chunk.
	 *
	 * @param int $x
	 * @param int $z
	 *
	 * @return Chunk[]
	 */
	public function getAdjacentChunks(int $x, int $z) : array{
		$result = [];
		for($xx = 0; $xx <= 2; ++$xx){
			for($zz = 0; $zz <= 2; ++$zz){
				$i = $zz * 3 + $xx;
				if($i === 4){
					continue; //center chunk
				}
				$result[$i] = $this->getChunk($x + $xx - 1, $z + $zz - 1, false);
			}
		}

		return $result;
	}

	public function lockChunk(int $chunkX, int $chunkZ) : void{
		$chunkHash = Level::chunkHash($chunkX, $chunkZ);
		if(isset($this->chunkLock[$chunkHash])){
			throw new \InvalidArgumentException("Chunk $chunkX $chunkZ is already locked");
		}
		$this->chunkLock[$chunkHash] = true;
	}

	public function unlockChunk(int $chunkX, int $chunkZ) : void{
		unset($this->chunkLock[Level::chunkHash($chunkX, $chunkZ)]);
	}

	public function isChunkLocked(int $chunkX, int $chunkZ) : bool{
		return isset($this->chunkLock[Level::chunkHash($chunkX, $chunkZ)]);
	}

	public function generateChunkCallback(int $x, int $z, ?Chunk $chunk){
		Timings::$generationCallbackTimer->startTiming();
		if(isset($this->chunkPopulationQueue[$index = Level::chunkHash($x, $z)])){
			for($xx = -1; $xx <= 1; ++$xx){
				for($zz = -1; $zz <= 1; ++$zz){
					$this->unlockChunk($x + $xx, $z + $zz);
				}
			}
			unset($this->chunkPopulationQueue[$index]);

			if($chunk !== null){
				$oldChunk = $this->getChunk($x, $z, false);
				$this->setChunk($x, $z, $chunk, false);
				if(($oldChunk === null or !$oldChunk->isPopulated()) and $chunk->isPopulated()){
					(new ChunkPopulateEvent($this, $chunk))->call();

					foreach($this->getChunkLoaders($x, $z) as $loader){
						$loader->onChunkPopulated($chunk);
					}
				}
			}
		}elseif($this->isChunkLocked($x, $z)){
			$this->unlockChunk($x, $z);
			if($chunk !== null){
				$this->setChunk($x, $z, $chunk, false);
			}
		}elseif($chunk !== null){
			$this->setChunk($x, $z, $chunk, false);
		}
		Timings::$generationCallbackTimer->stopTiming();
	}

	/**
	 * @param int        $chunkX
	 * @param int        $chunkZ
	 * @param Chunk|null $chunk
	 * @param bool       $deleteEntitiesAndTiles Whether to delete entities and tiles on the old chunk, or transfer them to the new one
	 */
	public function setChunk(int $chunkX, int $chunkZ, Chunk $chunk = null, bool $deleteEntitiesAndTiles = true){
		if($chunk === null){
			return;
		}

		$chunk->setX($chunkX);
		$chunk->setZ($chunkZ);

		$chunkHash = Level::chunkHash($chunkX, $chunkZ);
		$oldChunk = $this->getChunk($chunkX, $chunkZ, false);
		if($oldChunk !== null and $oldChunk !== $chunk){
			if($deleteEntitiesAndTiles){
				foreach($oldChunk->getEntities() as $player){
					if(!($player instanceof Player)){
						continue;
					}
					$chunk->addEntity($player);
					$oldChunk->removeEntity($player);
					$player->chunk = $chunk;
				}
				//TODO: this causes chunkloaders to receive false "unloaded" notifications
				$this->unloadChunk($chunkX, $chunkZ, false, false);
			}else{
				foreach($oldChunk->getEntities() as $entity){
					$chunk->addEntity($entity);
					$oldChunk->removeEntity($entity);
					$entity->chunk = $chunk;
				}

				foreach($oldChunk->getTiles() as $tile){
					$chunk->addTile($tile);
					$oldChunk->removeTile($tile);
				}
			}
		}

		$this->chunks[$chunkHash] = $chunk;

		unset($this->blockCache[$chunkHash]);
		unset($this->chunkCache[$chunkHash]);
		unset($this->changedBlocks[$chunkHash]);
		if(isset($this->chunkSendTasks[$chunkHash])){ //invalidate pending caches
			$this->chunkSendTasks[$chunkHash]->cancelRun();
			unset($this->chunkSendTasks[$chunkHash]);
		}
		$chunk->setChanged();

		if(!$this->isChunkInUse($chunkX, $chunkZ)){
			$this->unloadChunkRequest($chunkX, $chunkZ);
		}else{
			foreach($this->getChunkLoaders($chunkX, $chunkZ) as $loader){
				$loader->onChunkChanged($chunk);
			}
		}
	}

	/**
	 * Gets the highest block Y value at a specific $x and $z
	 *
	 * @param int $x
	 * @param int $z
	 *
	 * @return int 0-255
	 */
	public function getHighestBlockAt(int $x, int $z) : int{
		return $this->getChunk($x >> 4, $z >> 4, true)->getHighestBlockAt($x & 0x0f, $z & 0x0f);
	}

	/**
	 * Returns whether the given position is in a loaded area of terrain.
	 *
	 * @param Vector3 $pos
	 *
	 * @return bool
	 */
	public function isInLoadedTerrain(Vector3 $pos) : bool{
		return $this->isChunkLoaded($pos->getFloorX() >> 4, $pos->getFloorZ() >> 4);
	}

	/**
	 * @param int $x
	 * @param int $z
	 *
	 * @return bool
	 */
	public function isChunkLoaded(int $x, int $z) : bool{
		return isset($this->chunks[Level::chunkHash($x, $z)]);
	}

	/**
	 * @param int $x
	 * @param int $z
	 *
	 * @return bool
	 */
	public function isChunkGenerated(int $x, int $z) : bool{
		$chunk = $this->getChunk($x, $z);
		return $chunk !== null ? $chunk->isGenerated() : false;
	}

	/**
	 * @param int $x
	 * @param int $z
	 *
	 * @return bool
	 */
	public function isChunkPopulated(int $x, int $z) : bool{
		$chunk = $this->getChunk($x, $z);
		return $chunk !== null ? $chunk->isPopulated() : false;
	}

	/**
	 * Returns a Position pointing to the spawn
	 *
	 * @return Position
	 */
	public function getSpawnLocation() : Position{
		return Position::fromObject($this->provider->getLevelData()->getSpawn(), $this);
	}

	/**
	 * Sets the level spawn location
	 *
	 * @param Vector3 $pos
	 */
	public function setSpawnLocation(Vector3 $pos){
		$previousSpawn = $this->getSpawnLocation();
		$this->provider->getLevelData()->setSpawn($pos);
		(new SpawnChangeEvent($this, $previousSpawn))->call();
	}

	public function requestChunk(int $x, int $z, Player $player){
		$index = Level::chunkHash($x, $z);
		if(!isset($this->chunkSendQueue[$index])){
			$this->chunkSendQueue[$index] = [];
		}

		$this->chunkSendQueue[$index][spl_object_id($player)] = $player;
	}

	private function sendCachedChunk(int $x, int $z){
		if(isset($this->chunkSendQueue[$index = Level::chunkHash($x, $z)])){
			foreach($this->chunkSendQueue[$index] as $player){
				/** @var Player $player */
				if($player->isConnected() and isset($player->usedChunks[$index])){
					$player->sendChunk($x, $z, $this->chunkCache[$index]);
				}
			}
			unset($this->chunkSendQueue[$index]);
		}
	}

	private function processChunkRequests(){
		if(count($this->chunkSendQueue) > 0){
			$this->timings->syncChunkSendTimer->startTiming();

			foreach($this->chunkSendQueue as $index => $players){
				Level::getXZ($index, $x, $z);

				if(isset($this->chunkSendTasks[$index])){
					if($this->chunkSendTasks[$index]->isCrashed()){
						unset($this->chunkSendTasks[$index]);
						$this->server->getLogger()->error("Failed to prepare chunk $x $z for sending, retrying");
					}else{
						//Not ready for sending yet
						continue;
					}
				}

				if(isset($this->chunkCache[$index])){
					$this->sendCachedChunk($x, $z);
					continue;
				}

				$this->timings->syncChunkSendPrepareTimer->startTiming();

				$chunk = $this->chunks[$index] ?? null;
				if(!($chunk instanceof Chunk)){
					throw new ChunkException("Invalid Chunk sent");
				}
				assert($chunk->getX() === $x and $chunk->getZ() === $z, "Chunk coordinate mismatch: expected $x $z, but chunk has coordinates " . $chunk->getX() . " " . $chunk->getZ() . ", did you forget to clone a chunk before setting?");

				/*
				 * we don't send promises directly to the players here because unresolved promises of chunk sending
				 * would slow down the sending of other packets, especially if a chunk takes a long time to prepare.
				 */

				$promise = new CompressBatchPromise();
				$promise->onResolve(function(CompressBatchPromise $promise) use ($x, $z, $index): void{
					if(!$this->closed){
						$this->timings->syncChunkSendTimer->startTiming();

						unset($this->chunkSendTasks[$index]);

						$this->chunkCache[$index] = $promise;
						$this->sendCachedChunk($x, $z);
						if(!$this->server->getMemoryManager()->canUseChunkCache()){
							unset($this->chunkCache[$index]);
						}

						$this->timings->syncChunkSendTimer->stopTiming();
					}else{
						$this->server->getLogger()->debug("Dropped prepared chunk $x $z due to level not loaded");
					}
				});
				$this->server->getAsyncPool()->submitTask($task = new ChunkRequestTask($x, $z, $chunk, $promise));
				$this->chunkSendTasks[$index] = $task;

				$this->timings->syncChunkSendPrepareTimer->stopTiming();
			}

			$this->timings->syncChunkSendTimer->stopTiming();
		}
	}

	/**
	 * @param Entity $entity
	 *
	 * @throws \InvalidArgumentException
	 */
	public function addEntity(Entity $entity){
		if($entity->isClosed()){
			throw new \InvalidArgumentException("Attempted to add a garbage closed Entity to Level");
		}
		if($entity->getLevel() !== $this){
			throw new \InvalidArgumentException("Invalid Entity level");
		}

		if($entity instanceof Player){
			$this->players[$entity->getId()] = $entity;
		}
		$this->entities[$entity->getId()] = $entity;
	}

	/**
	 * Removes the entity from the level index
	 *
	 * @param Entity $entity
	 *
	 * @throws \InvalidArgumentException
	 */
	public function removeEntity(Entity $entity){
		if($entity->getLevel() !== $this){
			throw new \InvalidArgumentException("Invalid Entity level");
		}

		if($entity instanceof Player){
			unset($this->players[$entity->getId()]);
			$this->checkSleep();
		}

		unset($this->entities[$entity->getId()]);
		unset($this->updateEntities[$entity->getId()]);
	}

	/**
	 * @param Tile $tile
	 *
	 * @throws \InvalidArgumentException
	 */
	public function addTile(Tile $tile){
		if($tile->isClosed()){
			throw new \InvalidArgumentException("Attempted to add a garbage closed Tile to Level");
		}
		if($tile->getLevel() !== $this){
			throw new \InvalidArgumentException("Invalid Tile level");
		}

		$chunkX = $tile->getFloorX() >> 4;
		$chunkZ = $tile->getFloorZ() >> 4;

		if(isset($this->chunks[$hash = Level::chunkHash($chunkX, $chunkZ)])){
			$this->chunks[$hash]->addTile($tile);
		}else{
			throw new \InvalidStateException("Attempted to create tile " . get_class($tile) . " in unloaded chunk $chunkX $chunkZ");
		}

		$this->tiles[Level::blockHash($tile->x, $tile->y, $tile->z)] = $tile;
		$tile->scheduleUpdate();
	}

	/**
	 * @param Tile $tile
	 *
	 * @throws \InvalidArgumentException
	 */
	public function removeTile(Tile $tile){
		if($tile->getLevel() !== $this){
			throw new \InvalidArgumentException("Invalid Tile level");
		}

		unset($this->tiles[$blockHash = Level::blockHash($tile->x, $tile->y, $tile->z)], $this->updateTiles[$blockHash]);

		$chunkX = $tile->getFloorX() >> 4;
		$chunkZ = $tile->getFloorZ() >> 4;

		if(isset($this->chunks[$hash = Level::chunkHash($chunkX, $chunkZ)])){
			$this->chunks[$hash]->removeTile($tile);
		}
		$this->clearChunkCache($chunkX, $chunkZ);
	}

	/**
	 * @param int $x
	 * @param int $z
	 *
	 * @return bool
	 */
	public function isChunkInUse(int $x, int $z) : bool{
		return isset($this->chunkLoaders[$index = Level::chunkHash($x, $z)]) and count($this->chunkLoaders[$index]) > 0;
	}

	/**
	 * Attempts to load a chunk from the level provider (if not already loaded).
	 *
	 * @param int  $x
	 * @param int  $z
	 * @param bool $create Whether to create an empty chunk to load if the chunk cannot be loaded from disk.
	 *
	 * @return bool if loading the chunk was successful
	 *
	 * @throws \InvalidStateException
	 */
	public function loadChunk(int $x, int $z, bool $create = true) : bool{
		if(isset($this->chunks[$chunkHash = Level::chunkHash($x, $z)])){
			return true;
		}

		$this->timings->syncChunkLoadTimer->startTiming();

		$this->cancelUnloadChunkRequest($x, $z);

		$this->timings->syncChunkLoadDataTimer->startTiming();

		$chunk = null;

		try{
			$chunk = $this->provider->loadChunk($x, $z);
		}catch(CorruptedChunkException | UnsupportedChunkFormatException $e){
			$logger = $this->server->getLogger();
			$logger->critical("Failed to load chunk x=$x z=$z: " . $e->getMessage());
		}

		if($chunk === null and $create){
			$chunk = new Chunk($x, $z);
		}

		$this->timings->syncChunkLoadDataTimer->stopTiming();

		if($chunk === null){
			$this->timings->syncChunkLoadTimer->stopTiming();
			return false;
		}

		$this->chunks[$chunkHash] = $chunk;
		unset($this->blockCache[$chunkHash]);

		$chunk->initChunk($this);

		(new ChunkLoadEvent($this, $chunk, !$chunk->isGenerated()))->call();

		if(!$chunk->isLightPopulated() and $chunk->isPopulated() and $this->getServer()->getProperty("chunk-ticking.light-updates", false)){
			$this->getServer()->getAsyncPool()->submitTask(new LightPopulationTask($this, $chunk));
		}

		if($this->isChunkInUse($x, $z)){
			foreach($this->getChunkLoaders($x, $z) as $loader){
				$loader->onChunkLoaded($chunk);
			}
		}else{
			$this->server->getLogger()->debug("Newly loaded chunk $x $z has no loaders registered, will be unloaded at next available opportunity");
			$this->unloadChunkRequest($x, $z);
		}

		$this->timings->syncChunkLoadTimer->stopTiming();

		return true;
	}

	private function queueUnloadChunk(int $x, int $z){
		$this->unloadQueue[$index = Level::chunkHash($x, $z)] = microtime(true);
	}

	public function unloadChunkRequest(int $x, int $z, bool $safe = true){
		if(($safe and $this->isChunkInUse($x, $z)) or $this->isSpawnChunk($x, $z)){
			return false;
		}

		$this->queueUnloadChunk($x, $z);

		return true;
	}

	public function cancelUnloadChunkRequest(int $x, int $z){
		unset($this->unloadQueue[Level::chunkHash($x, $z)]);
	}

	public function unloadChunk(int $x, int $z, bool $safe = true, bool $trySave = true) : bool{
		if($safe and $this->isChunkInUse($x, $z)){
			return false;
		}

		if(!$this->isChunkLoaded($x, $z)){
			return true;
		}

		$this->timings->doChunkUnload->startTiming();

		$chunkHash = Level::chunkHash($x, $z);

		$chunk = $this->chunks[$chunkHash] ?? null;

		if($chunk !== null){
			$ev = new ChunkUnloadEvent($this, $chunk);
			$ev->call();
			if($ev->isCancelled()){
				$this->timings->doChunkUnload->stopTiming();

				return false;
			}

			if($trySave and $this->getAutoSave() and $chunk->isGenerated()){
				if($chunk->hasChanged() or count($chunk->getTiles()) > 0 or count($chunk->getSavableEntities()) > 0){
					$this->provider->saveChunk($chunk);
				}
			}

			foreach($this->getChunkLoaders($x, $z) as $loader){
				$loader->onChunkUnloaded($chunk);
			}

			$chunk->onUnload();
		}

		unset($this->chunks[$chunkHash]);
		unset($this->chunkCache[$chunkHash]);
		unset($this->blockCache[$chunkHash]);
		unset($this->changedBlocks[$chunkHash]);
		unset($this->chunkSendQueue[$chunkHash]);
		unset($this->chunkSendTasks[$chunkHash]);

		$this->timings->doChunkUnload->stopTiming();

		return true;
	}

	/**
	 * Returns whether the chunk at the specified coordinates is a spawn chunk
	 *
	 * @param int $X
	 * @param int $Z
	 *
	 * @return bool
	 */
	public function isSpawnChunk(int $X, int $Z) : bool{
		$spawn = $this->getSpawnLocation();
		$spawnX = $spawn->x >> 4;
		$spawnZ = $spawn->z >> 4;

		return abs($X - $spawnX) <= 1 and abs($Z - $spawnZ) <= 1;
	}

	/**
	 * @param Vector3|null $spawn
	 *
	 * @return Position
	 */
	public function getSafeSpawn(?Vector3 $spawn = null) : Position{
		if(!($spawn instanceof Vector3) or $spawn->y < 1){
			$spawn = $this->getSpawnLocation();
		}

		$max = $this->worldHeight;
		$v = $spawn->floor();
		$chunk = $this->getChunkAtPosition($v, false);
		$x = (int) $v->x;
		$z = (int) $v->z;
		if($chunk !== null and $chunk->isGenerated()){
			$y = (int) min($max - 2, $v->y);
			$wasAir = ($chunk->getBlockId($x & 0x0f, $y - 1, $z & 0x0f) === 0);
			for(; $y > 0; --$y){
				if($this->isFullBlock($this->getBlockAt($x, $y, $z))){
					if($wasAir){
						$y++;
						break;
					}
				}else{
					$wasAir = true;
				}
			}

			for(; $y >= 0 and $y < $max; ++$y){
				if(!$this->isFullBlock($this->getBlockAt($x, $y + 1, $z))){
					if(!$this->isFullBlock($this->getBlockAt($x, $y, $z))){
						return new Position($spawn->x, $y === (int) $spawn->y ? $spawn->y : $y, $spawn->z, $this);
					}
				}else{
					++$y;
				}
			}

			$v->y = $y;
		}

		return new Position($spawn->x, $v->y, $spawn->z, $this);
	}

	/**
	 * Gets the current time
	 *
	 * @return int
	 */
	public function getTime() : int{
		return $this->time;
	}

	/**
	 * Returns the Level display name.
	 * WARNING: This is NOT guaranteed to be unique. Multiple levels at runtime may share the same display name.
	 *
	 * @return string
	 */
	public function getDisplayName() : string{
		return $this->displayName;
	}

	/**
	 * Returns the Level folder name. This will not change at runtime and will be unique to a level per runtime.
	 *
	 * @return string
	 */
	public function getFolderName() : string{
		return $this->folderName;
	}

	/**
	 * Sets the current time on the level
	 *
	 * @param int $time
	 */
	public function setTime(int $time){
		$this->time = $time;
		$this->sendTime();
	}

	/**
	 * Stops the time for the level, will not save the lock state to disk
	 */
	public function stopTime(){
		$this->stopTime = true;
		$this->sendTime();
	}

	/**
	 * Start the time again, if it was stopped
	 */
	public function startTime(){
		$this->stopTime = false;
		$this->sendTime();
	}

	/**
	 * Gets the level seed
	 *
	 * @return int
	 */
	public function getSeed() : int{
		return $this->provider->getLevelData()->getSeed();
	}

	public function getWorldHeight() : int{
		return $this->worldHeight;
	}

	/**
	 * @return int
	 */
	public function getDifficulty() : int{
		return $this->provider->getLevelData()->getDifficulty();
	}

	/**
	 * @param int $difficulty
	 */
	public function setDifficulty(int $difficulty){
		if($difficulty < 0 or $difficulty > 3){
			throw new \InvalidArgumentException("Invalid difficulty level $difficulty");
		}
		$this->provider->getLevelData()->setDifficulty($difficulty);

		$this->sendDifficulty();
	}

	/**
	 * @param Player ...$targets
	 */
	public function sendDifficulty(Player ...$targets){
		$pk = new SetDifficultyPacket();
		$pk->difficulty = $this->getDifficulty();
		if(empty($targets)){
			$this->broadcastGlobalPacket($pk);
		}else{
			$this->server->broadcastPacket($targets, $pk);
		}
	}

	public function populateChunk(int $x, int $z, bool $force = false) : bool{
		if(isset($this->chunkPopulationQueue[$index = Level::chunkHash($x, $z)]) or (count($this->chunkPopulationQueue) >= $this->chunkPopulationQueueSize and !$force)){
			return false;
		}
		for($xx = -1; $xx <= 1; ++$xx){
			for($zz = -1; $zz <= 1; ++$zz){
				if($this->isChunkLocked($x + $xx, $z + $zz)){
					return false;
				}
			}
		}

		$chunk = $this->getChunk($x, $z, true);
		if(!$chunk->isPopulated()){
			Timings::$populationTimer->startTiming();

			$this->chunkPopulationQueue[$index] = true;
			for($xx = -1; $xx <= 1; ++$xx){
				for($zz = -1; $zz <= 1; ++$zz){
					$this->lockChunk($x + $xx, $z + $zz);
				}
			}

			$task = new PopulationTask($this, $chunk);
			$workerId = $this->server->getAsyncPool()->selectWorker();
			if(!isset($this->generatorRegisteredWorkers[$workerId])){
				$this->registerGeneratorToWorker($workerId);
			}
			$this->server->getAsyncPool()->submitTaskToWorker($task, $workerId);

			Timings::$populationTimer->stopTiming();
			return false;
		}

		return true;
	}

	public function doChunkGarbageCollection(){
		$this->timings->doChunkGC->startTiming();

		foreach($this->chunks as $index => $chunk){
			if(!isset($this->unloadQueue[$index])){
				Level::getXZ($index, $X, $Z);
				if(!$this->isSpawnChunk($X, $Z)){
					$this->unloadChunkRequest($X, $Z, true);
				}
			}
			$chunk->collectGarbage();
		}

		$this->provider->doGarbageCollection();

		$this->timings->doChunkGC->stopTiming();
	}

	public function unloadChunks(bool $force = false){
		if(count($this->unloadQueue) > 0){
			$maxUnload = 96;
			$now = microtime(true);
			foreach($this->unloadQueue as $index => $time){
				Level::getXZ($index, $X, $Z);

				if(!$force){
					if($maxUnload <= 0){
						break;
					}elseif($time > ($now - 30)){
						continue;
					}
				}

				//If the chunk can't be unloaded, it stays on the queue
				if($this->unloadChunk($X, $Z, true)){
					unset($this->unloadQueue[$index]);
					--$maxUnload;
				}
			}
		}
	}

	public function setMetadata(string $metadataKey, MetadataValue $newMetadataValue){
		$this->server->getLevelMetadata()->setMetadata($this, $metadataKey, $newMetadataValue);
	}

	public function getMetadata(string $metadataKey){
		return $this->server->getLevelMetadata()->getMetadata($this, $metadataKey);
	}

	public function hasMetadata(string $metadataKey) : bool{
		return $this->server->getLevelMetadata()->hasMetadata($this, $metadataKey);
	}

	public function removeMetadata(string $metadataKey, Plugin $owningPlugin){
		$this->server->getLevelMetadata()->removeMetadata($this, $metadataKey, $owningPlugin);
	}
}<|MERGE_RESOLUTION|>--- conflicted
+++ resolved
@@ -561,63 +561,10 @@
 	}
 
 	/**
-<<<<<<< HEAD
-	 * Gets the players being used in a specific chunk
-=======
-	 * @internal
-	 * @see Server::unloadLevel()
-	 *
-	 * Unloads the current level from memory safely
-	 *
-	 * @param bool $force default false, force unload of default level
-	 *
-	 * @return bool
-	 * @throws \InvalidStateException if trying to unload a level during level tick
-	 */
-	public function unload(bool $force = false) : bool{
-		if($this->doingTick and !$force){
-			throw new \InvalidStateException("Cannot unload a level during level tick");
-		}
-
-		$ev = new LevelUnloadEvent($this);
-
-		if($this === $this->server->getDefaultLevel() and !$force){
-			$ev->setCancelled(true);
-		}
-
-		$ev->call();
-
-		if(!$force and $ev->isCancelled()){
-			return false;
-		}
-
-		$this->server->getLogger()->info($this->server->getLanguage()->translateString("pocketmine.level.unloading", [$this->getName()]));
-		$defaultLevel = $this->server->getDefaultLevel();
-		foreach($this->getPlayers() as $player){
-			if($this === $defaultLevel or $defaultLevel === null){
-				$player->close($player->getLeaveMessage(), "Forced default level unload");
-			}elseif($defaultLevel instanceof Level){
-				$player->teleport($this->server->getDefaultLevel()->getSafeSpawn());
-			}
-		}
-
-		if($this === $defaultLevel){
-			$this->server->setDefaultLevel(null);
-		}
-
-		$this->server->removeLevel($this);
-
-		$this->close();
-
-		return true;
-	}
-
-	/**
 	 * @deprecated WARNING: This function has a misleading name. Contrary to what the name might imply, this function
 	 * DOES NOT return players who are IN a chunk, rather, it returns players who can SEE the chunk.
 	 *
 	 * Returns a list of players who have the target chunk within their view distance.
->>>>>>> 0f92ec6d
 	 *
 	 * @param int $chunkX
 	 * @param int $chunkZ
@@ -734,23 +681,7 @@
 	}
 
 	/**
-<<<<<<< HEAD
-	 * WARNING: Do not use this, it's only for internal use.
-	 * Changes to this function won't be recorded on the version.
-=======
 	 * @internal
-	 */
-	public function checkTime(){
-		if($this->stopTime){
-			return;
-		}else{
-			++$this->time;
-		}
-	}
-
-	/**
-	 * @internal
->>>>>>> 0f92ec6d
 	 *
 	 * @param Player ...$targets If empty, will send to all players in the level.
 	 */
