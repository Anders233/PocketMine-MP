<?php

/*
 *
 *  ____            _        _   __  __ _                  __  __ ____
 * |  _ \ ___   ___| | _____| |_|  \/  (_)_ __   ___      |  \/  |  _ \
 * | |_) / _ \ / __| |/ / _ \ __| |\/| | | '_ \ / _ \_____| |\/| | |_) |
 * |  __/ (_) | (__|   <  __/ |_| |  | | | | | |  __/_____| |  | |  __/
 * |_|   \___/ \___|_|\_\___|\__|_|  |_|_|_| |_|\___|     |_|  |_|_|
 *
 * This program is free software: you can redistribute it and/or modify
 * it under the terms of the GNU Lesser General Public License as published by
 * the Free Software Foundation, either version 3 of the License, or
 * (at your option) any later version.
 *
 * @author PocketMine Team
 * @link http://www.pocketmine.net/
 *
 *
*/

declare(strict_types=1);

/**
 * Set-up wizard used on the first run
 * Can be disabled with --no-wizard
 */
namespace pocketmine\wizard;

use pocketmine\lang\Language;
use pocketmine\lang\LanguageNotFoundException;
use pocketmine\utils\Config;
use pocketmine\utils\Internet;

class SetupWizard{
	public const DEFAULT_NAME = \pocketmine\NAME . " Server";
	public const DEFAULT_PORT = 19132;
	public const DEFAULT_PLAYERS = 20;
	public const DEFAULT_GAMEMODE = 0;

	/** @var Language */
	private $lang;

	public function __construct(){

	}

	public function run() : bool{
		$this->message(\pocketmine\NAME . " set-up wizard");

		try{
			$langs = Language::getLanguageList();
		}catch(LanguageNotFoundException $e){
			$this->error("No language files found, please use provided builds or clone the repository recursively.");
			return false;
		}

		$this->message("Please select a language");
		foreach($langs as $short => $native){
			$this->writeLine(" $native => $short");
		}

		do{
			$lang = strtolower($this->getInput("Language", "eng"));
			if(!isset($langs[$lang])){
				$this->error("Couldn't find the language");
				$lang = null;
			}
		}while($lang === null);

<<<<<<< HEAD
		$this->lang = new Language($lang);
=======
		$config = new Config(\pocketmine\DATA . "server.properties", Config::PROPERTIES);
		$config->set("language", $lang);
		$config->save();

		$this->lang = new BaseLang($lang);
>>>>>>> 36c0c350

		$this->message($this->lang->get("language_has_been_selected"));

		if(!$this->showLicense()){
			return false;
		}

		if(strtolower($this->getInput($this->lang->get("skip_installer"), "n", "y/N")) === "y"){
			return true;
		}

		$this->writeLine();
		$this->welcome();
		$this->generateBaseConfig();
		$this->generateUserFiles();

		$this->networkFunctions();

		$this->endWizard();

		return true;
	}

	private function showLicense() : bool{
		$this->message($this->lang->translateString("welcome_to_pocketmine", [\pocketmine\NAME]));
		echo <<<LICENSE

  This program is free software: you can redistribute it and/or modify
  it under the terms of the GNU Lesser General Public License as published by
  the Free Software Foundation, either version 3 of the License, or
  (at your option) any later version.

LICENSE;
		$this->writeLine();
		if(strtolower($this->getInput($this->lang->get("accept_license"), "n", "y/N")) !== "y"){
			$this->error($this->lang->translateString("you_have_to_accept_the_license", [\pocketmine\NAME]));
			sleep(5);

			return false;
		}

		return true;
	}

	private function welcome(){
		$this->message($this->lang->get("setting_up_server_now"));
		$this->message($this->lang->get("default_values_info"));
		$this->message($this->lang->get("server_properties"));
	}

	private function generateBaseConfig(){
		$config = new Config(\pocketmine\DATA . "server.properties", Config::PROPERTIES);

		$config->set("motd", ($name = $this->getInput($this->lang->get("name_your_server"), self::DEFAULT_NAME)));
		$config->set("server-name", $name);

		$this->message($this->lang->get("port_warning"));

		do{
			$port = (int) $this->getInput($this->lang->get("server_port"), (string) self::DEFAULT_PORT);
			if($port <= 0 or $port > 65535){
				$this->error($this->lang->get("invalid_port"));
				continue;
			}

			break;
		}while(true);
		$config->set("server-port", $port);

		$this->message($this->lang->get("gamemode_info"));

		do{
			$gamemode = (int) $this->getInput($this->lang->get("default_gamemode"), (string) self::DEFAULT_GAMEMODE);
		}while($gamemode < 0 or $gamemode > 3);
		$config->set("gamemode", $gamemode);

		$config->set("max-players", (int) $this->getInput($this->lang->get("max_players"), (string) self::DEFAULT_PLAYERS));

		$this->message($this->lang->get("spawn_protection_info"));

		if(strtolower($this->getInput($this->lang->get("spawn_protection"), "y", "Y/n")) === "n"){
			$config->set("spawn-protection", -1);
		}else{
			$config->set("spawn-protection", 16);
		}

		$config->save();
	}

	private function generateUserFiles(){
		$this->message($this->lang->get("op_info"));

		$op = strtolower($this->getInput($this->lang->get("op_who"), ""));
		if($op === ""){
			$this->error($this->lang->get("op_warning"));
		}else{
			$ops = new Config(\pocketmine\DATA . "ops.txt", Config::ENUM);
			$ops->set($op, true);
			$ops->save();
		}

		$this->message($this->lang->get("whitelist_info"));

		$config = new Config(\pocketmine\DATA . "server.properties", Config::PROPERTIES);
		if(strtolower($this->getInput($this->lang->get("whitelist_enable"), "n", "y/N")) === "y"){
			$this->error($this->lang->get("whitelist_warning"));
			$config->set("white-list", true);
		}else{
			$config->set("white-list", false);
		}
		$config->save();
	}

	private function networkFunctions(){
		$config = new Config(\pocketmine\DATA . "server.properties", Config::PROPERTIES);
		$this->error($this->lang->get("query_warning1"));
		$this->error($this->lang->get("query_warning2"));
		if(strtolower($this->getInput($this->lang->get("query_disable"), "n", "y/N")) === "y"){
			$config->set("enable-query", false);
		}else{
			$config->set("enable-query", true);
		}

		$this->message($this->lang->get("rcon_info"));
		if(strtolower($this->getInput($this->lang->get("rcon_enable"), "n", "y/N")) === "y"){
			$config->set("enable-rcon", true);
			$password = substr(base64_encode(random_bytes(20)), 3, 10);
			$config->set("rcon.password", $password);
			$this->message($this->lang->get("rcon_password") . ": " . $password);
		}else{
			$config->set("enable-rcon", false);
		}

		$config->save();


		$this->message($this->lang->get("ip_get"));

		$externalIP = Internet::getIP();
		if($externalIP === false){
			$externalIP = "unknown (server offline)";
		}
		$internalIP = gethostbyname(trim(`hostname`));

		$this->error($this->lang->translateString("ip_warning", ["EXTERNAL_IP" => $externalIP, "INTERNAL_IP" => $internalIP]));
		$this->error($this->lang->get("ip_confirm"));
		$this->readLine();
	}

	private function endWizard(){
		$this->message($this->lang->get("you_have_finished"));
		$this->message($this->lang->get("pocketmine_plugins"));
		$this->message($this->lang->translateString("pocketmine_will_start", [\pocketmine\NAME]));

		$this->writeLine();
		$this->writeLine();

		sleep(4);
	}

	private function writeLine(string $line = ""){
		echo $line . PHP_EOL;
	}

	private function readLine() : string{
		return trim((string) fgets(STDIN));
	}

	private function message(string $message){
		$this->writeLine("[*] " . $message);
	}

	private function error(string $message){
		$this->writeLine("[!] " . $message);
	}

	private function getInput(string $message, string $default = "", string $options = "") : string{
		$message = "[?] " . $message;

		if($options !== "" or $default !== ""){
			$message .= " (" . ($options === "" ? $default : $options) . ")";
		}
		$message .= ": ";

		echo $message;

		$input = $this->readLine();

		return $input === "" ? $default : $input;
	}
}<|MERGE_RESOLUTION|>--- conflicted
+++ resolved
@@ -68,15 +68,11 @@
 			}
 		}while($lang === null);
 
-<<<<<<< HEAD
+		$config = new Config(\pocketmine\DATA . "server.properties", Config::PROPERTIES);
+		$config->set("language", $lang);
+		$config->save();
+
 		$this->lang = new Language($lang);
-=======
-		$config = new Config(\pocketmine\DATA . "server.properties", Config::PROPERTIES);
-		$config->set("language", $lang);
-		$config->save();
-
-		$this->lang = new BaseLang($lang);
->>>>>>> 36c0c350
 
 		$this->message($this->lang->get("language_has_been_selected"));
 
