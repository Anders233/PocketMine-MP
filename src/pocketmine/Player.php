--- conflicted
+++ resolved
@@ -2411,7 +2411,7 @@
 									$points += $armorItem->getDefensePoints();
 								}
 
-								$damage[EntityDamageEvent::MODIFIER_ARMOR] = -floor($damage[EntityDamageEvent::MODIFIER_BASE] * $points * 0.04);
+								$damage[EntityDamageEvent::MODIFIER_ARMOR] = -($damage[EntityDamageEvent::MODIFIER_BASE] * $points * 0.04);
 							}
 
 							$ev = new EntityDamageByEntityEvent($this, $target, EntityDamageEvent::CAUSE_ENTITY_ATTACK, $damage);
@@ -2560,72 +2560,6 @@
 		}
 
 		switch($packet->action){
-<<<<<<< HEAD
-=======
-			case InteractPacket::ACTION_LEFT_CLICK: //Attack
-				if($target instanceof Player and $this->server->getConfigBoolean("pvp", true) === false){
-					$cancelled = true;
-				}
-
-				if($target instanceof Entity and $this->getGamemode() !== Player::VIEW and $this->isAlive() and $target->isAlive()){
-					if($target instanceof DroppedItem or $target instanceof Arrow){
-						$this->kick("Attempting to attack an invalid entity");
-						$this->server->getLogger()->warning($this->getServer()->getLanguage()->translateString("pocketmine.player.invalidEntity", [$this->getName()]));
-						break;
-					}
-
-					$heldItem = $this->inventory->getItemInHand();
-
-					$damage = [
-						EntityDamageEvent::MODIFIER_BASE => $heldItem->getAttackPoints(),
-					];
-
-					if(!$this->canInteract($target, 8)){
-						$cancelled = true;
-					}elseif($target instanceof Player){
-						if(($target->getGamemode() & 0x01) > 0){
-							break;
-						}elseif($this->server->getConfigBoolean("pvp") !== true or $this->server->getDifficulty() === 0){
-							$cancelled = true;
-						}
-
-						$points = 0;
-						foreach($target->getInventory()->getArmorContents() as $armorItem){
-							$points += $armorItem->getDefensePoints();
-						}
-
-						$damage[EntityDamageEvent::MODIFIER_ARMOR] = -($damage[EntityDamageEvent::MODIFIER_BASE] * $points * 0.04);
-					}
-
-					$ev = new EntityDamageByEntityEvent($this, $target, EntityDamageEvent::CAUSE_ENTITY_ATTACK, $damage);
-					if($cancelled){
-						$ev->setCancelled();
-					}
-
-					$target->attack($ev);
-
-					if($ev->isCancelled()){
-						if($heldItem->isTool() and $this->isSurvival()){
-							$this->inventory->sendContents($this);
-						}
-						break;
-					}
-
-					if($this->isSurvival()){
-						if($heldItem->isTool()){
-							if($heldItem->useOn($target) and $heldItem->getDamage() >= $heldItem->getMaxDurability()){
-								$this->inventory->setItemInHand(ItemFactory::get(Item::AIR, 0, 1));
-							}else{
-								$this->inventory->setItemInHand($heldItem);
-							}
-						}
-
-						$this->exhaust(0.3, PlayerExhaustEvent::CAUSE_ATTACK);
-					}
-				}
-				break;
-			case InteractPacket::ACTION_RIGHT_CLICK:
->>>>>>> 2603f5cc
 			case InteractPacket::ACTION_LEAVE_VEHICLE:
 			case InteractPacket::ACTION_MOUSEOVER:
 				break; //TODO: handle these
