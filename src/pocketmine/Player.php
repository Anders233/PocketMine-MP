<?php

/*
 *
 *  ____            _        _   __  __ _                  __  __ ____
 * |  _ \ ___   ___| | _____| |_|  \/  (_)_ __   ___      |  \/  |  _ \
 * | |_) / _ \ / __| |/ / _ \ __| |\/| | | '_ \ / _ \_____| |\/| | |_) |
 * |  __/ (_) | (__|   <  __/ |_| |  | | | | | |  __/_____| |  | |  __/
 * |_|   \___/ \___|_|\_\___|\__|_|  |_|_|_| |_|\___|     |_|  |_|_|
 *
 * This program is free software: you can redistribute it and/or modify
 * it under the terms of the GNU Lesser General Public License as published by
 * the Free Software Foundation, either version 3 of the License, or
 * (at your option) any later version.
 *
 * @author PocketMine Team
 * @link http://www.pocketmine.net/
 *
 *
*/

declare(strict_types=1);

namespace pocketmine;

use pocketmine\block\Bed;
use pocketmine\block\Block;
use pocketmine\block\BlockFactory;
use pocketmine\command\Command;
use pocketmine\command\CommandSender;
use pocketmine\entity\Effect;
use pocketmine\entity\EffectInstance;
use pocketmine\entity\Entity;
use pocketmine\entity\Human;
use pocketmine\entity\object\ItemEntity;
use pocketmine\entity\projectile\Arrow;
use pocketmine\entity\Skin;
use pocketmine\event\entity\EntityDamageByEntityEvent;
use pocketmine\event\entity\EntityDamageEvent;
use pocketmine\event\inventory\InventoryCloseEvent;
use pocketmine\event\player\cheat\PlayerIllegalMoveEvent;
use pocketmine\event\player\PlayerAchievementAwardedEvent;
use pocketmine\event\player\PlayerAnimationEvent;
use pocketmine\event\player\PlayerBedEnterEvent;
use pocketmine\event\player\PlayerBedLeaveEvent;
use pocketmine\event\player\PlayerBlockPickEvent;
use pocketmine\event\player\PlayerChangeSkinEvent;
use pocketmine\event\player\PlayerChatEvent;
use pocketmine\event\player\PlayerCommandPreprocessEvent;
use pocketmine\event\player\PlayerDeathEvent;
use pocketmine\event\player\PlayerEditBookEvent;
use pocketmine\event\player\PlayerExhaustEvent;
use pocketmine\event\player\PlayerGameModeChangeEvent;
use pocketmine\event\player\PlayerInteractEvent;
use pocketmine\event\player\PlayerItemConsumeEvent;
use pocketmine\event\player\PlayerItemHeldEvent;
use pocketmine\event\player\PlayerItemUseEvent;
use pocketmine\event\player\PlayerJoinEvent;
use pocketmine\event\player\PlayerJumpEvent;
use pocketmine\event\player\PlayerKickEvent;
use pocketmine\event\player\PlayerLoginEvent;
use pocketmine\event\player\PlayerDuplicateLoginEvent;
use pocketmine\event\player\PlayerMoveEvent;
use pocketmine\event\player\PlayerPreLoginEvent;
use pocketmine\event\player\PlayerQuitEvent;
use pocketmine\event\player\PlayerRespawnEvent;
use pocketmine\event\player\PlayerToggleFlightEvent;
use pocketmine\event\player\PlayerToggleSneakEvent;
use pocketmine\event\player\PlayerToggleSprintEvent;
use pocketmine\event\player\PlayerTransferEvent;
use pocketmine\form\Form;
use pocketmine\form\FormValidationException;
use pocketmine\inventory\CraftingGrid;
use pocketmine\inventory\Inventory;
use pocketmine\inventory\PlayerCursorInventory;
use pocketmine\item\Consumable;
use pocketmine\item\Durable;
use pocketmine\item\enchantment\EnchantmentInstance;
use pocketmine\item\enchantment\MeleeWeaponEnchantment;
use pocketmine\item\Item;
use pocketmine\item\WritableBook;
use pocketmine\item\WrittenBook;
use pocketmine\lang\TextContainer;
use pocketmine\lang\TranslationContainer;
use pocketmine\level\ChunkLoader;
use pocketmine\level\format\Chunk;
use pocketmine\level\Level;
use pocketmine\level\Position;
use pocketmine\math\Vector3;
use pocketmine\metadata\MetadataValue;
use pocketmine\nbt\tag\ByteTag;
use pocketmine\nbt\tag\CompoundTag;
use pocketmine\nbt\tag\DoubleTag;
use pocketmine\nbt\tag\ListTag;
use pocketmine\network\mcpe\CompressBatchPromise;
use pocketmine\network\mcpe\NetworkCipher;
use pocketmine\network\mcpe\NetworkLittleEndianNBTStream;
use pocketmine\network\mcpe\NetworkSession;
use pocketmine\network\mcpe\protocol\AdventureSettingsPacket;
use pocketmine\network\mcpe\protocol\AnimatePacket;
use pocketmine\network\mcpe\protocol\AvailableCommandsPacket;
use pocketmine\network\mcpe\protocol\BlockEntityDataPacket;
use pocketmine\network\mcpe\protocol\BookEditPacket;
use pocketmine\network\mcpe\protocol\ChunkRadiusUpdatedPacket;
use pocketmine\network\mcpe\protocol\DataPacket;
use pocketmine\network\mcpe\protocol\EntityEventPacket;
use pocketmine\network\mcpe\protocol\ItemFrameDropItemPacket;
use pocketmine\network\mcpe\protocol\LevelEventPacket;
use pocketmine\network\mcpe\protocol\LevelSoundEventPacket;
use pocketmine\network\mcpe\protocol\LoginPacket;
use pocketmine\network\mcpe\protocol\MobEffectPacket;
use pocketmine\network\mcpe\protocol\ModalFormRequestPacket;
use pocketmine\network\mcpe\protocol\MovePlayerPacket;
use pocketmine\network\mcpe\protocol\NetworkChunkPublisherUpdatePacket;
use pocketmine\network\mcpe\protocol\SetPlayerGameTypePacket;
use pocketmine\network\mcpe\protocol\SetSpawnPositionPacket;
use pocketmine\network\mcpe\protocol\SetTitlePacket;
use pocketmine\network\mcpe\protocol\TextPacket;
use pocketmine\network\mcpe\protocol\TransferPacket;
use pocketmine\network\mcpe\protocol\types\CommandData;
use pocketmine\network\mcpe\protocol\types\CommandEnum;
use pocketmine\network\mcpe\protocol\types\CommandParameter;
use pocketmine\network\mcpe\protocol\types\ContainerIds;
use pocketmine\network\mcpe\protocol\types\PlayerPermissions;
use pocketmine\network\mcpe\protocol\UpdateAttributesPacket;
use pocketmine\network\mcpe\ProcessLoginTask;
use pocketmine\permission\PermissibleBase;
use pocketmine\permission\PermissionAttachment;
use pocketmine\permission\PermissionAttachmentInfo;
use pocketmine\permission\PermissionManager;
use pocketmine\plugin\Plugin;
use pocketmine\tile\ItemFrame;
use pocketmine\tile\Spawnable;
use pocketmine\tile\Tile;
use pocketmine\timings\Timings;
use pocketmine\utils\TextFormat;
use pocketmine\utils\UUID;


/**
 * Main class that handles networking, recovery, and packet sending to the server part
 */
class Player extends Human implements CommandSender, ChunkLoader, IPlayer{

	public const SURVIVAL = 0;
	public const CREATIVE = 1;
	public const ADVENTURE = 2;
	public const SPECTATOR = 3;
	public const VIEW = Player::SPECTATOR;

	/**
	 * Checks a supplied username and checks it is valid.
	 *
	 * @param string $name
	 *
	 * @return bool
	 */
	public static function isValidUserName(?string $name) : bool{
		if($name === null){
			return false;
		}

		$lname = strtolower($name);
		$len = strlen($name);
		return $lname !== "rcon" and $lname !== "console" and $len >= 1 and $len <= 16 and preg_match("/[^A-Za-z0-9_ ]/", $name) === 0;
	}

	/** @var NetworkSession */
	protected $networkSession;

	/** @var float */
	public $creationTime = 0;

	/** @var bool */
	public $loggedIn = false;

	/** @var bool */
	public $spawned = false;

	/** @var string */
	protected $username = "";
	/** @var string */
	protected $iusername = "";
	/** @var string */
	protected $displayName = "";
	/** @var int */
	protected $randomClientId;
	/** @var string */
	protected $xuid = "";
	/** @var bool */
	protected $authenticated = false;

	protected $windowCnt = 2;
	/** @var int[] */
	protected $windows = [];
	/** @var Inventory[] */
	protected $windowIndex = [];
	/** @var bool[] */
	protected $permanentWindows = [];
	/** @var PlayerCursorInventory */
	protected $cursorInventory;
	/** @var CraftingGrid */
	protected $craftingGrid = null;

	/** @var int */
	protected $messageCounter = 2;
	/** @var bool */
	protected $removeFormat = true;

	/** @var bool[] name of achievement => bool */
	protected $achievements = [];
	/** @var int */
	protected $firstPlayed;
	/** @var int */
	protected $lastPlayed;
	/** @var int */
	protected $gamemode;

	/** @var int */
	private $loaderId = 0;
	/** @var bool[] chunkHash => bool (true = sent, false = needs sending) */
	public $usedChunks = [];
	/** @var bool[] chunkHash => dummy */
	protected $loadQueue = [];
	/** @var int */
	protected $nextChunkOrderRun = 5;

	/** @var int */
	protected $viewDistance = -1;
	/** @var int */
	protected $spawnThreshold;
	/** @var int */
	protected $spawnChunkLoadCount = 0;
	/** @var int */
	protected $chunksPerTick;

	/** @var bool[] map: raw UUID (string) => bool */
	protected $hiddenPlayers = [];

	/** @var Vector3|null */
	protected $newPosition;
	/** @var bool */
	protected $isTeleporting = false;
	/** @var int */
	protected $inAirTicks = 0;
	/** @var float */
	protected $stepHeight = 0.6;
	/** @var bool */
	protected $allowMovementCheats = false;

	/** @var Vector3|null */
	protected $sleeping = null;
	/** @var Position|null */
	private $spawnPosition = null;

	//TODO: Abilities
	/** @var bool */
	protected $autoJump = true;
	/** @var bool */
	protected $allowFlight = false;
	/** @var bool */
	protected $flying = false;

	/** @var PermissibleBase */
	private $perm = null;

	/** @var int|null */
	protected $lineHeight = null;
	/** @var string */
	protected $locale = "en_US";

	/** @var int */
	protected $startAction = -1;
	/** @var int[] ID => ticks map */
	protected $usedItemsCooldown = [];

	/** @var int */
	protected $formIdCounter = 0;
	/** @var Form[] */
	protected $forms = [];

	/** @var float */
	protected $lastRightClickTime = 0.0;
	/** @var Vector3|null */
	protected $lastRightClickPos = null;

	/**
	 * @return TranslationContainer|string
	 */
	public function getLeaveMessage(){
		if($this->spawned){
			return new TranslationContainer(TextFormat::YELLOW . "%multiplayer.player.left", [
				$this->getDisplayName()
			]);
		}

		return "";
	}

	/**
	 * This might disappear in the future. Please use getUniqueId() instead.
	 * @deprecated
	 *
	 * @return int
	 */
	public function getClientId(){
		return $this->randomClientId;
	}

	public function isBanned() : bool{
		return $this->server->getNameBans()->isBanned($this->username);
	}

	public function setBanned(bool $value){
		if($value){
			$this->server->getNameBans()->addBan($this->getName(), null, null, null);
			$this->kick("You have been banned");
		}else{
			$this->server->getNameBans()->remove($this->getName());
		}
	}

	public function isWhitelisted() : bool{
		return $this->server->isWhitelisted($this->username);
	}

	public function setWhitelisted(bool $value){
		if($value){
			$this->server->addWhitelist($this->username);
		}else{
			$this->server->removeWhitelist($this->username);
		}
	}

	public function isAuthenticated() : bool{
		return $this->authenticated;
	}

	/**
	 * If the player is logged into Xbox Live, returns their Xbox user ID (XUID) as a string. Returns an empty string if
	 * the player is not logged into Xbox Live.
	 *
	 * @return string
	 */
	public function getXuid() : string{
		return $this->xuid;
	}

	/**
	 * Returns the player's UUID. This should be preferred over their Xbox user ID (XUID) because UUID is a standard
	 * format which will never change, and all players will have one regardless of whether they are logged into Xbox
	 * Live.
	 *
	 * The UUID is comprised of:
	 * - when logged into XBL: a hash of their XUID (and as such will not change for the lifetime of the XBL account)
	 * - when NOT logged into XBL: a hash of their name + clientID + secret device ID.
	 *
	 * WARNING: UUIDs of players **not logged into Xbox Live** CAN BE FAKED and SHOULD NOT be trusted!
	 *
	 * (In the olden days this method used to return a fake UUID computed by the server, which was used by plugins such
	 * as SimpleAuth for authentication. This is NOT SAFE anymore as this UUID is now what was given by the client, NOT
	 * a server-computed UUID.)
	 *
	 * @return UUID|null
	 */
	public function getUniqueId() : ?UUID{
		return parent::getUniqueId();
	}

	public function getPlayer(){
		return $this;
	}

	public function getFirstPlayed(){
		return $this->firstPlayed;
	}

	public function getLastPlayed(){
		return $this->lastPlayed;
	}

	public function hasPlayedBefore() : bool{
		return $this->lastPlayed - $this->firstPlayed > 1; // microtime(true) - microtime(true) may have less than one millisecond difference
	}

	public function setAllowFlight(bool $value){
		$this->allowFlight = $value;
		$this->sendSettings();
	}

	public function getAllowFlight() : bool{
		return $this->allowFlight;
	}

	public function setFlying(bool $value){
		$this->flying = $value;
		$this->sendSettings();
	}

	public function isFlying() : bool{
		return $this->flying;
	}

	public function setAutoJump(bool $value){
		$this->autoJump = $value;
		$this->sendSettings();
	}

	public function hasAutoJump() : bool{
		return $this->autoJump;
	}

	public function allowMovementCheats() : bool{
		return $this->allowMovementCheats;
	}

	public function setAllowMovementCheats(bool $value = true){
		$this->allowMovementCheats = $value;
	}

	/**
	 * @param Player $player
	 */
	public function spawnTo(Player $player) : void{
		if($this->spawned and $player->spawned and $this->isAlive() and $player->isAlive() and $player->getLevel() === $this->level and $player->canSee($this) and !$this->isSpectator()){
			parent::spawnTo($player);
		}
	}

	/**
	 * @return Server
	 */
	public function getServer(){
		return $this->server;
	}

	/**
	 * @return bool
	 */
	public function getRemoveFormat() : bool{
		return $this->removeFormat;
	}

	/**
	 * @param bool $remove
	 */
	public function setRemoveFormat(bool $remove = true){
		$this->removeFormat = $remove;
	}

	public function getScreenLineHeight() : int{
		return $this->lineHeight ?? 7;
	}

	public function setScreenLineHeight(int $height = null){
		if($height !== null and $height < 1){
			throw new \InvalidArgumentException("Line height must be at least 1");
		}
		$this->lineHeight = $height;
	}

	/**
	 * @param Player $player
	 *
	 * @return bool
	 */
	public function canSee(Player $player) : bool{
		return !isset($this->hiddenPlayers[$player->getRawUniqueId()]);
	}

	/**
	 * @param Player $player
	 */
	public function hidePlayer(Player $player){
		if($player === $this){
			return;
		}
		$this->hiddenPlayers[$player->getRawUniqueId()] = true;
		$player->despawnFrom($this);
	}

	/**
	 * @param Player $player
	 */
	public function showPlayer(Player $player){
		if($player === $this){
			return;
		}
		unset($this->hiddenPlayers[$player->getRawUniqueId()]);
		if($player->isOnline()){
			$player->spawnTo($this);
		}
	}

	public function canCollideWith(Entity $entity) : bool{
		return false;
	}

	public function canBeCollidedWith() : bool{
		return !$this->isSpectator() and parent::canBeCollidedWith();
	}

	public function resetFallDistance() : void{
		parent::resetFallDistance();
		$this->inAirTicks = 0;
	}

	public function getViewDistance() : int{
		return $this->viewDistance;
	}

	public function setViewDistance(int $distance){
		$this->viewDistance = $this->server->getAllowedViewDistance($distance);

		$this->spawnThreshold = (int) (min($this->viewDistance, $this->server->getProperty("chunk-sending.spawn-radius", 4)) ** 2 * M_PI);

		$this->nextChunkOrderRun = 0;

		$pk = new ChunkRadiusUpdatedPacket();
		$pk->radius = $this->viewDistance;
		$this->sendDataPacket($pk);

		$this->server->getLogger()->debug("Setting view distance for " . $this->getName() . " to " . $this->viewDistance . " (requested " . $distance . ")");
	}

	/**
	 * @return bool
	 */
	public function isOnline() : bool{
		return $this->isConnected() and $this->loggedIn;
	}

	/**
	 * @return bool
	 */
	public function isOp() : bool{
		return $this->server->isOp($this->getName());
	}

	/**
	 * @param bool $value
	 */
	public function setOp(bool $value){
		if($value === $this->isOp()){
			return;
		}

		if($value){
			$this->server->addOp($this->getName());
		}else{
			$this->server->removeOp($this->getName());
		}

		$this->sendSettings();
	}

	/**
	 * @param permission\Permission|string $name
	 *
	 * @return bool
	 */
	public function isPermissionSet($name) : bool{
		return $this->perm->isPermissionSet($name);
	}

	/**
	 * @param permission\Permission|string $name
	 *
	 * @return bool
	 *
	 * @throws \InvalidStateException if the player is closed
	 */
	public function hasPermission($name) : bool{
		if($this->closed){
			throw new \InvalidStateException("Trying to get permissions of closed player");
		}
		return $this->perm->hasPermission($name);
	}

	/**
	 * @param Plugin $plugin
	 * @param string $name
	 * @param bool   $value
	 *
	 * @return PermissionAttachment
	 */
	public function addAttachment(Plugin $plugin, string $name = null, bool $value = null) : PermissionAttachment{
		return $this->perm->addAttachment($plugin, $name, $value);
	}

	/**
	 * @param PermissionAttachment $attachment
	 */
	public function removeAttachment(PermissionAttachment $attachment){
		$this->perm->removeAttachment($attachment);
	}

	public function recalculatePermissions(){
		$permManager = PermissionManager::getInstance();
		$permManager->unsubscribeFromPermission(Server::BROADCAST_CHANNEL_USERS, $this);
		$permManager->unsubscribeFromPermission(Server::BROADCAST_CHANNEL_ADMINISTRATIVE, $this);

		if($this->perm === null){
			return;
		}

		$this->perm->recalculatePermissions();

		if($this->hasPermission(Server::BROADCAST_CHANNEL_USERS)){
			$permManager->subscribeToPermission(Server::BROADCAST_CHANNEL_USERS, $this);
		}
		if($this->hasPermission(Server::BROADCAST_CHANNEL_ADMINISTRATIVE)){
			$permManager->subscribeToPermission(Server::BROADCAST_CHANNEL_ADMINISTRATIVE, $this);
		}

		if($this->spawned){
			$this->sendCommandData();
		}
	}

	/**
	 * @return PermissionAttachmentInfo[]
	 */
	public function getEffectivePermissions() : array{
		return $this->perm->getEffectivePermissions();
	}

	public function sendCommandData(){
		$pk = new AvailableCommandsPacket();
		foreach($this->server->getCommandMap()->getCommands() as $name => $command){
			if(isset($pk->commandData[$command->getName()]) or $command->getName() === "help" or !$command->testPermissionSilent($this)){
				continue;
			}

			$data = new CommandData();
			$data->commandName = $command->getName();
			$data->commandDescription = $this->server->getLanguage()->translateString($command->getDescription());
			$data->flags = 0;
			$data->permission = 0;

			$parameter = new CommandParameter();
			$parameter->paramName = "args";
			$parameter->paramType = AvailableCommandsPacket::ARG_FLAG_VALID | AvailableCommandsPacket::ARG_TYPE_RAWTEXT;
			$parameter->isOptional = true;
			$data->overloads[0][0] = $parameter;

			$aliases = $command->getAliases();
			if(!empty($aliases)){
				if(!in_array($data->commandName, $aliases, true)){
					//work around a client bug which makes the original name not show when aliases are used
					$aliases[] = $data->commandName;
				}
				$data->aliases = new CommandEnum();
				$data->aliases->enumName = ucfirst($command->getName()) . "Aliases";
				$data->aliases->enumValues = $aliases;
			}

			$pk->commandData[$command->getName()] = $data;
		}

		$this->sendDataPacket($pk);

	}

	/**
	 * @param Server         $server
	 * @param NetworkSession $session
	 */
	public function __construct(Server $server, NetworkSession $session){
		$this->server = $server;
		$this->networkSession = $session;

		$this->perm = new PermissibleBase($this);
		$this->loaderId = Level::generateChunkLoaderId($this);
		$this->chunksPerTick = (int) $this->server->getProperty("chunk-sending.per-tick", 4);
		$this->spawnThreshold = (int) (($this->server->getProperty("chunk-sending.spawn-radius", 4) ** 2) * M_PI);

		$this->creationTime = microtime(true);

		$this->allowMovementCheats = (bool) $this->server->getProperty("player.anti-cheat.allow-movement-cheats", false);
	}

	/**
	 * @return bool
	 */
	public function isConnected() : bool{
		return $this->networkSession !== null;
	}

	/**
	 * @return NetworkSession
	 */
	public function getNetworkSession() : NetworkSession{
		return $this->networkSession;
	}

	/**
	 * Gets the username
	 * @return string
	 */
	public function getName() : string{
		return $this->username;
	}

	/**
	 * @return string
	 */
	public function getLowerCaseName() : string{
		return $this->iusername;
	}

	/**
	 * Gets the "friendly" name to display of this player to use in the chat.
	 *
	 * @return string
	 */
	public function getDisplayName() : string{
		return $this->displayName;
	}

	/**
	 * @param string $name
	 */
	public function setDisplayName(string $name){
		$this->displayName = $name;
		if($this->spawned){
			$this->server->updatePlayerListData($this->getUniqueId(), $this->getId(), $this->getDisplayName(), $this->getSkin(), $this->getXuid());
		}
	}

	/**
	 * Returns the player's locale, e.g. en_US.
	 * @return string
	 */
	public function getLocale() : string{
		return $this->locale;
	}

	/**
	 * Called when a player changes their skin.
	 * Plugin developers should not use this, use setSkin() and sendSkin() instead.
	 *
	 * @param Skin   $skin
	 * @param string $newSkinName
	 * @param string $oldSkinName
	 *
	 * @return bool
	 */
	public function changeSkin(Skin $skin, string $newSkinName, string $oldSkinName) : bool{
		if(!$skin->isValid()){
			return false;
		}

		$ev = new PlayerChangeSkinEvent($this, $this->getSkin(), $skin);
		$ev->call();

		if($ev->isCancelled()){
			$this->sendSkin([$this]);
			return true;
		}

		$this->setSkin($ev->getNewSkin());
		$this->sendSkin($this->server->getOnlinePlayers());
		return true;
	}

	/**
	 * {@inheritdoc}
	 *
	 * If null is given, will additionally send the skin to the player itself as well as its viewers.
	 */
	public function sendSkin(?array $targets = null) : void{
		parent::sendSkin($targets ?? $this->server->getOnlinePlayers());
	}

	/**
	 * Gets the player IP address
	 *
	 * @return string
	 */
	public function getAddress() : string{
		return $this->networkSession->getIp();
	}

	/**
	 * @return int
	 */
	public function getPort() : int{
		return $this->networkSession->getPort();
	}

	/**
	 * Returns the last measured latency for this player, in milliseconds. This is measured automatically and reported
	 * back by the network interface.
	 *
	 * @return int
	 */
	public function getPing() : int{
		return $this->networkSession->getPing();
	}

	/**
	 * @return Position
	 */
	public function getNextPosition() : Position{
		return $this->newPosition !== null ? Position::fromObject($this->newPosition, $this->level) : $this->getPosition();
	}

	public function getInAirTicks() : int{
		return $this->inAirTicks;
	}

	/**
	 * Returns whether the player is currently using an item (right-click and hold).
	 * @return bool
	 */
	public function isUsingItem() : bool{
		return $this->getGenericFlag(self::DATA_FLAG_ACTION) and $this->startAction > -1;
	}

	public function setUsingItem(bool $value){
		$this->startAction = $value ? $this->server->getTick() : -1;
		$this->setGenericFlag(self::DATA_FLAG_ACTION, $value);
	}

	/**
	 * Returns how long the player has been using their currently-held item for. Used for determining arrow shoot force
	 * for bows.
	 *
	 * @return int
	 */
	public function getItemUseDuration() : int{
		return $this->startAction === -1 ? -1 : ($this->server->getTick() - $this->startAction);
	}

	/**
	 * Returns whether the player has a cooldown period left before it can use the given item again.
	 *
	 * @param Item $item
	 *
	 * @return bool
	 */
	public function hasItemCooldown(Item $item) : bool{
		$this->checkItemCooldowns();
		return isset($this->usedItemsCooldown[$item->getId()]);
	}

	/**
	 * Resets the player's cooldown time for the given item back to the maximum.
	 *
	 * @param Item $item
	 */
	public function resetItemCooldown(Item $item) : void{
		$ticks = $item->getCooldownTicks();
		if($ticks > 0){
			$this->usedItemsCooldown[$item->getId()] = $this->server->getTick() + $ticks;
		}
	}

	protected function checkItemCooldowns() : void{
		$serverTick = $this->server->getTick();
		foreach($this->usedItemsCooldown as $itemId => $cooldownUntil){
			if($cooldownUntil <= $serverTick){
				unset($this->usedItemsCooldown[$itemId]);
			}
		}
	}

	protected function switchLevel(Level $targetLevel) : bool{
		$oldLevel = $this->level;
		if(parent::switchLevel($targetLevel)){
			if($oldLevel !== null){
				foreach($this->usedChunks as $index => $d){
					Level::getXZ($index, $X, $Z);
					$this->unloadChunk($X, $Z, $oldLevel);
				}
			}

			$this->usedChunks = [];
			$this->loadQueue = [];
			$this->level->sendTime($this);
			$this->level->sendDifficulty($this);

			return true;
		}

		return false;
	}

	protected function unloadChunk(int $x, int $z, Level $level = null){
		$level = $level ?? $this->level;
		$index = Level::chunkHash($x, $z);
		if(isset($this->usedChunks[$index])){
			foreach($level->getChunkEntities($x, $z) as $entity){
				if($entity !== $this){
					$entity->despawnFrom($this);
				}
			}

			unset($this->usedChunks[$index]);
		}
		$level->unregisterChunkLoader($this, $x, $z);
		unset($this->loadQueue[$index]);
	}

	public function sendChunk(int $x, int $z, CompressBatchPromise $promise){
		if(!$this->isConnected()){
			return;
		}

		$this->usedChunks[Level::chunkHash($x, $z)] = true;

		$this->networkSession->queueCompressed($promise);

		if($this->spawned){
			foreach($this->level->getChunkEntities($x, $z) as $entity){
				if($entity !== $this and !$entity->isClosed() and $entity->isAlive()){
					$entity->spawnTo($this);
				}
			}
		}elseif(++$this->spawnChunkLoadCount >= $this->spawnThreshold){
			$this->spawnChunkLoadCount = -1;
			$this->spawned = true;

			foreach($this->usedChunks as $index => $c){
				Level::getXZ($index, $chunkX, $chunkZ);
				foreach($this->level->getChunkEntities($chunkX, $chunkZ) as $entity){
					if($entity !== $this and !$entity->isClosed() and $entity->isAlive() and !$entity->isFlaggedForDespawn()){
						$entity->spawnTo($this);
					}
				}
			}

			$this->networkSession->onTerrainReady();
		}
	}

	protected function sendNextChunk(){
		if(!$this->isConnected()){
			return;
		}

		Timings::$playerChunkSendTimer->startTiming();

		$count = 0;
		foreach($this->loadQueue as $index => $distance){
			if($count >= $this->chunksPerTick){
				break;
			}

			$X = null;
			$Z = null;
			Level::getXZ($index, $X, $Z);
			assert(is_int($X) and is_int($Z));

			++$count;

			$this->usedChunks[$index] = false;
			$this->level->registerChunkLoader($this, $X, $Z, false);

			if(!$this->level->populateChunk($X, $Z)){
				continue;
			}

			unset($this->loadQueue[$index]);
			$this->level->requestChunk($X, $Z, $this);
		}

		Timings::$playerChunkSendTimer->stopTiming();
	}

	public function doFirstSpawn(){
		$this->networkSession->onSpawn();

		if($this->hasPermission(Server::BROADCAST_CHANNEL_USERS)){
			PermissionManager::getInstance()->subscribeToPermission(Server::BROADCAST_CHANNEL_USERS, $this);
		}
		if($this->hasPermission(Server::BROADCAST_CHANNEL_ADMINISTRATIVE)){
			PermissionManager::getInstance()->subscribeToPermission(Server::BROADCAST_CHANNEL_ADMINISTRATIVE, $this);
		}

		$ev = new PlayerJoinEvent($this,
			new TranslationContainer(TextFormat::YELLOW . "%multiplayer.player.joined", [
				$this->getDisplayName()
			])
		);
		$ev->call();
		if(strlen(trim((string) $ev->getJoinMessage())) > 0){
			$this->server->broadcastMessage($ev->getJoinMessage());
		}

		$this->noDamageTicks = 60;

		$this->spawnToAll();

		if($this->server->getUpdater()->hasUpdate() and $this->hasPermission(Server::BROADCAST_CHANNEL_ADMINISTRATIVE) and $this->server->getProperty("auto-updater.on-update.warn-ops", true)){
			$this->server->getUpdater()->showPlayerUpdate($this);
		}

		if($this->getHealth() <= 0){
			$this->respawn();
		}
	}

	protected function orderChunks() : void{
		if(!$this->isConnected() or $this->viewDistance === -1){
			return;
		}

		Timings::$playerChunkOrderTimer->startTiming();

		$radius = $this->server->getAllowedViewDistance($this->viewDistance);
		$radiusSquared = $radius ** 2;

		$newOrder = [];
		$unloadChunks = $this->usedChunks;

		$centerX = $this->getFloorX() >> 4;
		$centerZ = $this->getFloorZ() >> 4;

		for($x = 0; $x < $radius; ++$x){
			for($z = 0; $z <= $x; ++$z){
				if(($x ** 2 + $z ** 2) > $radiusSquared){
					break; //skip to next band
				}

				//If the chunk is in the radius, others at the same offsets in different quadrants are also guaranteed to be.

				/* Top right quadrant */
				if(!isset($this->usedChunks[$index = Level::chunkHash($centerX + $x, $centerZ + $z)]) or $this->usedChunks[$index] === false){
					$newOrder[$index] = true;
				}
				unset($unloadChunks[$index]);

				/* Top left quadrant */
				if(!isset($this->usedChunks[$index = Level::chunkHash($centerX - $x - 1, $centerZ + $z)]) or $this->usedChunks[$index] === false){
					$newOrder[$index] = true;
				}
				unset($unloadChunks[$index]);

				/* Bottom right quadrant */
				if(!isset($this->usedChunks[$index = Level::chunkHash($centerX + $x, $centerZ - $z - 1)]) or $this->usedChunks[$index] === false){
					$newOrder[$index] = true;
				}
				unset($unloadChunks[$index]);


				/* Bottom left quadrant */
				if(!isset($this->usedChunks[$index = Level::chunkHash($centerX - $x - 1, $centerZ - $z - 1)]) or $this->usedChunks[$index] === false){
					$newOrder[$index] = true;
				}
				unset($unloadChunks[$index]);

				if($x !== $z){
					/* Top right quadrant mirror */
					if(!isset($this->usedChunks[$index = Level::chunkHash($centerX + $z, $centerZ + $x)]) or $this->usedChunks[$index] === false){
						$newOrder[$index] = true;
					}
					unset($unloadChunks[$index]);

					/* Top left quadrant mirror */
					if(!isset($this->usedChunks[$index = Level::chunkHash($centerX - $z - 1, $centerZ + $x)]) or $this->usedChunks[$index] === false){
						$newOrder[$index] = true;
					}
					unset($unloadChunks[$index]);

					/* Bottom right quadrant mirror */
					if(!isset($this->usedChunks[$index = Level::chunkHash($centerX + $z, $centerZ - $x - 1)]) or $this->usedChunks[$index] === false){
						$newOrder[$index] = true;
					}
					unset($unloadChunks[$index]);

					/* Bottom left quadrant mirror */
					if(!isset($this->usedChunks[$index = Level::chunkHash($centerX - $z - 1, $centerZ - $x - 1)]) or $this->usedChunks[$index] === false){
						$newOrder[$index] = true;
					}
					unset($unloadChunks[$index]);
				}
			}
		}

		foreach($unloadChunks as $index => $bool){
			Level::getXZ($index, $X, $Z);
			$this->unloadChunk($X, $Z);
		}

		$this->loadQueue = $newOrder;
		if(!empty($this->loadQueue) or !empty($unloadChunks)){
			$pk = new NetworkChunkPublisherUpdatePacket();
			$pk->x = $this->getFloorX();
			$pk->y = $this->getFloorY();
			$pk->z = $this->getFloorZ();
			$pk->radius = $this->viewDistance * 16; //blocks, not chunks >.>
			$this->sendDataPacket($pk);
		}

		Timings::$playerChunkOrderTimer->stopTiming();
	}

	public function doChunkRequests(){
		if(!$this->isOnline()){
			return;
		}

		if($this->nextChunkOrderRun !== PHP_INT_MAX and $this->nextChunkOrderRun-- <= 0){
			$this->nextChunkOrderRun = PHP_INT_MAX;
			$this->orderChunks();
		}

		if(count($this->loadQueue) > 0){
			$this->sendNextChunk();
		}
	}

	/**
	 * @return Position
	 */
	public function getSpawn(){
		if($this->hasValidSpawnPosition()){
			return $this->spawnPosition;
		}else{
			$level = $this->server->getDefaultLevel();

			return $level->getSafeSpawn();
		}
	}

	/**
	 * @return bool
	 */
	public function hasValidSpawnPosition() : bool{
		return $this->spawnPosition !== null and $this->spawnPosition->isValid();
	}

	/**
	 * Sets the spawnpoint of the player (and the compass direction) to a Vector3, or set it on another world with a
	 * Position object
	 *
	 * @param Vector3|Position $pos
	 */
	public function setSpawn(Vector3 $pos){
		if(!($pos instanceof Position)){
			$level = $this->level;
		}else{
			$level = $pos->getLevel();
		}
		$this->spawnPosition = new Position($pos->x, $pos->y, $pos->z, $level);
		$pk = new SetSpawnPositionPacket();
		$pk->x = $this->spawnPosition->getFloorX();
		$pk->y = $this->spawnPosition->getFloorY();
		$pk->z = $this->spawnPosition->getFloorZ();
		$pk->spawnType = SetSpawnPositionPacket::TYPE_PLAYER_SPAWN;
		$pk->spawnForced = false;
		$this->sendDataPacket($pk);
	}

	/**
	 * @return bool
	 */
	public function isSleeping() : bool{
		return $this->sleeping !== null;
	}

	/**
	 * @param Vector3 $pos
	 *
	 * @return bool
	 */
	public function sleepOn(Vector3 $pos) : bool{
		if(!$this->isOnline()){
			return false;
		}

		$pos = $pos->floor();
		$b = $this->level->getBlock($pos);

		$ev = new PlayerBedEnterEvent($this, $b);
		$ev->call();
		if($ev->isCancelled()){
			return false;
		}

		if($b instanceof Bed){
			$b->setOccupied();
		}

		$this->sleeping = clone $pos;

		$this->propertyManager->setBlockPos(self::DATA_PLAYER_BED_POSITION, $pos);
		$this->setPlayerFlag(self::DATA_PLAYER_FLAG_SLEEP, true);

		$this->setSpawn($pos);

		$this->level->setSleepTicks(60);

		return true;
	}

	public function stopSleep(){
		if($this->sleeping instanceof Vector3){
			$b = $this->level->getBlock($this->sleeping);
			if($b instanceof Bed){
				$b->setOccupied(false);
			}
			(new PlayerBedLeaveEvent($this, $b))->call();

			$this->sleeping = null;
			$this->propertyManager->setBlockPos(self::DATA_PLAYER_BED_POSITION, null);
			$this->setPlayerFlag(self::DATA_PLAYER_FLAG_SLEEP, false);

			$this->level->setSleepTicks(0);

			$this->broadcastAnimation([$this], AnimatePacket::ACTION_STOP_SLEEP);
		}
	}

	/**
	 * @param string $achievementId
	 *
	 * @return bool
	 */
	public function hasAchievement(string $achievementId) : bool{
		if(!isset(Achievement::$list[$achievementId])){
			return false;
		}

		return $this->achievements[$achievementId] ?? false;
	}

	/**
	 * @param string $achievementId
	 *
	 * @return bool
	 */
	public function awardAchievement(string $achievementId) : bool{
		if(isset(Achievement::$list[$achievementId]) and !$this->hasAchievement($achievementId)){
			foreach(Achievement::$list[$achievementId]["requires"] as $requirementId){
				if(!$this->hasAchievement($requirementId)){
					return false;
				}
			}
			$ev = new PlayerAchievementAwardedEvent($this, $achievementId);
			$ev->call();
			if(!$ev->isCancelled()){
				$this->achievements[$achievementId] = true;
				Achievement::broadcast($this, $achievementId);

				return true;
			}else{
				return false;
			}
		}

		return false;
	}

	/**
	 * @param string $achievementId
	 */
	public function removeAchievement(string $achievementId){
		if($this->hasAchievement($achievementId)){
			$this->achievements[$achievementId] = false;
		}
	}

	/**
	 * @return int
	 */
	public function getGamemode() : int{
		return $this->gamemode;
	}

	/**
	 * @internal
	 *
	 * Returns a client-friendly gamemode of the specified real gamemode
	 * This function takes care of handling gamemodes known to MCPE (as of 1.1.0.3, that includes Survival, Creative and Adventure)
	 *
	 * TODO: remove this when Spectator Mode gets added properly to MCPE
	 *
	 * @param int $gamemode
	 *
	 * @return int
	 */
	public static function getClientFriendlyGamemode(int $gamemode) : int{
		$gamemode &= 0x03;
		if($gamemode === Player::SPECTATOR){
			return Player::CREATIVE;
		}

		return $gamemode;
	}

	/**
	 * Sets the gamemode, and if needed, kicks the Player.
	 *
	 * @param int  $gm
	 * @param bool $client if the client made this change in their GUI
	 *
	 * @return bool
	 */
	public function setGamemode(int $gm, bool $client = false) : bool{
		if($gm < 0 or $gm > 3 or $this->gamemode === $gm){
			return false;
		}

		$ev = new PlayerGameModeChangeEvent($this, $gm);
		$ev->call();
		if($ev->isCancelled()){
			if($client){ //gamemode change by client in the GUI
				$this->sendGamemode();
			}
			return false;
		}

		$this->gamemode = $gm;

		$this->allowFlight = $this->isCreative();
		if($this->isSpectator()){
			$this->flying = true;
			$this->keepMovement = true;
			$this->despawnFromAll();
		}else{
			$this->keepMovement = $this->allowMovementCheats;
			if($this->isSurvival()){
				$this->flying = false;
			}
			$this->spawnToAll();
		}

		$this->resetFallDistance();

		if(!$client){ //Gamemode changed by server, do not send for client changes
			$this->sendGamemode();
		}else{
			Command::broadcastCommandMessage($this, new TranslationContainer("commands.gamemode.success.self", [Server::getGamemodeString($gm)]));
		}

		$this->sendSettings();
		$this->inventory->sendCreativeContents();

		return true;
	}

	/**
	 * @internal
	 * Sends the player's gamemode to the client.
	 */
	public function sendGamemode(){
		$pk = new SetPlayerGameTypePacket();
		$pk->gamemode = Player::getClientFriendlyGamemode($this->gamemode);
		$this->sendDataPacket($pk);
	}

	/**
	 * Sends all the option flags
	 */
	public function sendSettings(){
		$pk = new AdventureSettingsPacket();

		$pk->setFlag(AdventureSettingsPacket::WORLD_IMMUTABLE, $this->isSpectator());
		$pk->setFlag(AdventureSettingsPacket::NO_PVP, $this->isSpectator());
		$pk->setFlag(AdventureSettingsPacket::AUTO_JUMP, $this->autoJump);
		$pk->setFlag(AdventureSettingsPacket::ALLOW_FLIGHT, $this->allowFlight);
		$pk->setFlag(AdventureSettingsPacket::NO_CLIP, $this->isSpectator());
		$pk->setFlag(AdventureSettingsPacket::FLYING, $this->flying);

		$pk->commandPermission = ($this->isOp() ? AdventureSettingsPacket::PERMISSION_OPERATOR : AdventureSettingsPacket::PERMISSION_NORMAL);
		$pk->playerPermission = ($this->isOp() ? PlayerPermissions::OPERATOR : PlayerPermissions::MEMBER);
		$pk->entityUniqueId = $this->getId();

		$this->sendDataPacket($pk);
	}

	/**
	 * NOTE: Because Survival and Adventure Mode share some similar behaviour, this method will also return true if the player is
	 * in Adventure Mode. Supply the $literal parameter as true to force a literal Survival Mode check.
	 *
	 * @param bool $literal whether a literal check should be performed
	 *
	 * @return bool
	 */
	public function isSurvival(bool $literal = false) : bool{
		if($literal){
			return $this->gamemode === Player::SURVIVAL;
		}else{
			return ($this->gamemode & 0x01) === 0;
		}
	}

	/**
	 * NOTE: Because Creative and Spectator Mode share some similar behaviour, this method will also return true if the player is
	 * in Spectator Mode. Supply the $literal parameter as true to force a literal Creative Mode check.
	 *
	 * @param bool $literal whether a literal check should be performed
	 *
	 * @return bool
	 */
	public function isCreative(bool $literal = false) : bool{
		if($literal){
			return $this->gamemode === Player::CREATIVE;
		}else{
			return ($this->gamemode & 0x01) === 1;
		}
	}

	/**
	 * NOTE: Because Adventure and Spectator Mode share some similar behaviour, this method will also return true if the player is
	 * in Spectator Mode. Supply the $literal parameter as true to force a literal Adventure Mode check.
	 *
	 * @param bool $literal whether a literal check should be performed
	 *
	 * @return bool
	 */
	public function isAdventure(bool $literal = false) : bool{
		if($literal){
			return $this->gamemode === Player::ADVENTURE;
		}else{
			return ($this->gamemode & 0x02) > 0;
		}
	}

	/**
	 * @return bool
	 */
	public function isSpectator() : bool{
		return $this->gamemode === Player::SPECTATOR;
	}

	public function isFireProof() : bool{
		return $this->isCreative();
	}

	public function getDrops() : array{
		if(!$this->isCreative()){
			return parent::getDrops();
		}

		return [];
	}

	public function getXpDropAmount() : int{
		if(!$this->isCreative()){
			return parent::getXpDropAmount();
		}

		return 0;
	}

	protected function checkGroundState(float $movX, float $movY, float $movZ, float $dx, float $dy, float $dz) : void{
		$bb = clone $this->boundingBox;
		$bb->minY = $this->y - 0.2;
		$bb->maxY = $this->y + 0.2;

		$this->onGround = $this->isCollided = count($this->level->getCollisionBlocks($bb, true)) > 0;
	}

	public function canBeMovedByCurrents() : bool{
		return false; //currently has no server-side movement
	}

	protected function checkNearEntities(){
		foreach($this->level->getNearbyEntities($this->boundingBox->expandedCopy(1, 0.5, 1), $this) as $entity){
			$entity->scheduleUpdate();

			if(!$entity->isAlive() or $entity->isFlaggedForDespawn()){
				continue;
			}

			$entity->onCollideWithPlayer($this);
		}
	}

	protected function processMovement(int $tickDiff){
		if($this->newPosition === null or $this->isSleeping()){
			return;
		}

		assert($this->x !== null and $this->y !== null and $this->z !== null);
		assert($this->newPosition->x !== null and $this->newPosition->y !== null and $this->newPosition->z !== null);

		$newPos = $this->newPosition;
		$distanceSquared = $newPos->distanceSquared($this);

		$revert = false;

		if(($distanceSquared / ($tickDiff ** 2)) > 100){
			/* !!! BEWARE YE WHO ENTER HERE !!!
			 *
			 * This is NOT an anti-cheat check. It is a safety check.
			 * Without it hackers can teleport with freedom on their own and cause lots of undesirable behaviour, like
			 * freezes, lag spikes and memory exhaustion due to sync chunk loading and collision checks across large distances.
			 * Not only that, but high-latency players can trigger such behaviour innocently.
			 *
			 * If you must tamper with this code, be aware that this can cause very nasty results. Do not waste our time
			 * asking for help if you suffer the consequences of messing with this.
			 */
			$this->server->getLogger()->warning($this->getName() . " moved too fast, reverting movement");
			$this->server->getLogger()->debug("Old position: " . $this->asVector3() . ", new position: " . $this->newPosition);
			$revert = true;
		}elseif(!$this->level->isInLoadedTerrain($newPos) or !$this->level->isChunkGenerated($newPos->getFloorX() >> 4, $newPos->getFloorZ() >> 4)){
			$revert = true;
			$this->nextChunkOrderRun = 0;
		}

		if(!$revert and $distanceSquared != 0){
			$dx = $newPos->x - $this->x;
			$dy = $newPos->y - $this->y;
			$dz = $newPos->z - $this->z;

			$this->move($dx, $dy, $dz);

			$diff = $this->distanceSquared($newPos) / $tickDiff ** 2;

			if($this->isSurvival() and !$revert and $diff > 0.0625){
				$ev = new PlayerIllegalMoveEvent($this, $newPos, $this->lastLocation->asVector3());
				$ev->setCancelled($this->allowMovementCheats);

				$ev->call();

				if(!$ev->isCancelled()){
					$revert = true;
					$this->server->getLogger()->warning($this->getServer()->getLanguage()->translateString("pocketmine.player.invalidMove", [$this->getName()]));
					$this->server->getLogger()->debug("Old position: " . $this->asVector3() . ", new position: " . $this->newPosition);
				}
			}

			if($diff > 0 and !$revert){
				$this->setPosition($newPos);
			}
		}

		$from = clone $this->lastLocation;
		$to = $this->asLocation();

		$delta = $to->distanceSquared($from);
		$deltaAngle = abs($this->lastLocation->yaw - $to->yaw) + abs($this->lastLocation->pitch - $to->pitch);

		if(!$revert and ($delta > 0.0001 or $deltaAngle > 1.0)){
			$this->lastLocation = clone $to; //avoid PlayerMoveEvent modifying this

			$ev = new PlayerMoveEvent($this, $from, $to);

			$ev->call();

			if(!($revert = $ev->isCancelled())){ //Yes, this is intended
				if($to->distanceSquared($ev->getTo()) > 0.01){ //If plugins modify the destination
					$this->teleport($ev->getTo());
				}else{
					$this->broadcastMovement();

					$distance = $from->distance($to);
					//TODO: check swimming (adds 0.015 exhaustion in MCPE)
					if($this->isSprinting()){
						$this->exhaust(0.1 * $distance, PlayerExhaustEvent::CAUSE_SPRINTING);
					}else{
						$this->exhaust(0.01 * $distance, PlayerExhaustEvent::CAUSE_WALKING);
					}
				}
			}
		}

		if($revert){
			$this->lastLocation = $from;

			$this->setPosition($from);
			$this->sendPosition($from, $from->yaw, $from->pitch, MovePlayerPacket::MODE_RESET);
		}else{
			if($distanceSquared != 0 and $this->nextChunkOrderRun > 20){
				$this->nextChunkOrderRun = 20;
			}
		}

		$this->newPosition = null;
	}

	public function jump() : void{
		(new PlayerJumpEvent($this))->call();
		parent::jump();
	}

	public function setMotion(Vector3 $motion) : bool{
		if(parent::setMotion($motion)){
			$this->broadcastMotion();

			return true;
		}
		return false;
	}

	protected function updateMovement(bool $teleport = false) : void{

	}

	protected function tryChangeMovement() : void{

	}

	public function sendAttributes(bool $sendAll = false){
		$entries = $sendAll ? $this->attributeMap->getAll() : $this->attributeMap->needSend();
		if(count($entries) > 0){
			$pk = new UpdateAttributesPacket();
			$pk->entityRuntimeId = $this->id;
			$pk->entries = $entries;
			$this->sendDataPacket($pk);
			foreach($entries as $entry){
				$entry->markSynchronized();
			}
		}
	}

	public function onUpdate(int $currentTick) : bool{
		if(!$this->loggedIn){
			return false;
		}

		$tickDiff = $currentTick - $this->lastUpdate;

		if($tickDiff <= 0){
			return true;
		}

		$this->messageCounter = 2;

		$this->lastUpdate = $currentTick;

		$this->sendAttributes();

		if(!$this->isAlive() and $this->spawned){
			$this->onDeathUpdate($tickDiff);
			return true;
		}

		$this->timings->startTiming();

		if($this->spawned){
			$this->processMovement($tickDiff);
			$this->motion->x = $this->motion->y = $this->motion->z = 0; //TODO: HACK! (Fixes player knockback being messed up)
			if($this->onGround){
				$this->inAirTicks = 0;
			}else{
				$this->inAirTicks += $tickDiff;
			}

			Timings::$timerEntityBaseTick->startTiming();
			$this->entityBaseTick($tickDiff);
			Timings::$timerEntityBaseTick->stopTiming();

			if(!$this->isSpectator() and $this->isAlive()){
				Timings::$playerCheckNearEntitiesTimer->startTiming();
				$this->checkNearEntities();
				Timings::$playerCheckNearEntitiesTimer->stopTiming();
			}
		}

		$this->timings->stopTiming();

		return true;
	}

	protected function doFoodTick(int $tickDiff = 1) : void{
		if($this->isSurvival()){
			parent::doFoodTick($tickDiff);
		}
	}

	public function exhaust(float $amount, int $cause = PlayerExhaustEvent::CAUSE_CUSTOM) : float{
		if($this->isSurvival()){
			return parent::exhaust($amount, $cause);
		}

		return 0.0;
	}

	public function isHungry() : bool{
		return $this->isSurvival() and parent::isHungry();
	}

	public function canBreathe() : bool{
		return $this->isCreative() or parent::canBreathe();
	}

	protected function sendEffectAdd(EffectInstance $effect, bool $replacesOldEffect) : void{
		$pk = new MobEffectPacket();
		$pk->entityRuntimeId = $this->getId();
		$pk->eventId = $replacesOldEffect ? MobEffectPacket::EVENT_MODIFY : MobEffectPacket::EVENT_ADD;
		$pk->effectId = $effect->getId();
		$pk->amplifier = $effect->getAmplifier();
		$pk->particles = $effect->isVisible();
		$pk->duration = $effect->getDuration();

		$this->sendDataPacket($pk);
	}

	protected function sendEffectRemove(EffectInstance $effect) : void{
		$pk = new MobEffectPacket();
		$pk->entityRuntimeId = $this->getId();
		$pk->eventId = MobEffectPacket::EVENT_REMOVE;
		$pk->effectId = $effect->getId();

		$this->sendDataPacket($pk);
	}

	/**
	 * Returns whether the player can interact with the specified position. This checks distance and direction.
	 *
	 * @param Vector3 $pos
	 * @param float   $maxDistance
	 * @param float   $maxDiff defaults to half of the 3D diagonal width of a block
	 *
	 * @return bool
	 */
	public function canInteract(Vector3 $pos, float $maxDistance, float $maxDiff = M_SQRT3 / 2) : bool{
		$eyePos = $this->getPosition()->add(0, $this->getEyeHeight(), 0);
		if($eyePos->distanceSquared($pos) > $maxDistance ** 2){
			return false;
		}

		$dV = $this->getDirectionVector();
		$eyeDot = $dV->dot($eyePos);
		$targetDot = $dV->dot($pos);
		return ($targetDot - $eyeDot) >= -$maxDiff;
	}

	public function handleLogin(LoginPacket $packet) : bool{
		$this->username = TextFormat::clean($packet->username);
		$this->displayName = $this->username;
		$this->iusername = strtolower($this->username);
		$this->locale = $packet->locale;
		$this->randomClientId = $packet->clientId;

		$this->uuid = UUID::fromString($packet->clientUUID);
		$this->rawUUID = $this->uuid->toBinary();
		$this->xuid = $packet->xuid;

		$this->setSkin($packet->skin);


		$ev = new PlayerPreLoginEvent($this, $this->server->requiresAuthentication());
		if(count($this->server->getOnlinePlayers()) >= $this->server->getMaxPlayers()){
			$ev->setKickReason(PlayerPreLoginEvent::KICK_REASON_SERVER_FULL, "disconnectionScreen.serverFull");
		}
		if(!$this->server->isWhitelisted($this->username)){
			$ev->setKickReason(PlayerPreLoginEvent::KICK_REASON_SERVER_WHITELISTED, "Server is whitelisted");
		}
		if($this->isBanned() or $this->server->getIPBans()->isBanned($this->getAddress())){
			$ev->setKickReason(PlayerPreLoginEvent::KICK_REASON_BANNED, "You are banned");
		}

		$ev->call();
		if(!$ev->isAllowed()){
			$this->close("", $ev->getFinalKickMessage());
			return true;
		}

		if(!$packet->skipVerification){
			$this->server->getAsyncPool()->submitTask(new ProcessLoginTask($this, $packet, $ev->isAuthRequired(), NetworkCipher::$ENABLED));
		}else{
			$this->setAuthenticationStatus(false, false, null);
			$this->networkSession->onLoginSuccess();
		}

		return true;
	}

	public function setAuthenticationStatus(bool $authenticated, bool $authRequired, ?string $error) : bool{
		if($this->networkSession === null){
			return false;
		}

		if($authenticated and $this->xuid === ""){
			$error = "Expected XUID but none found";
		}

		if($error !== null){
			$this->close("", $this->server->getLanguage()->translateString("pocketmine.disconnect.invalidSession", [$error]));

			return false;
		}

		$this->authenticated = $authenticated;

		if(!$this->authenticated){
			if($authRequired){
				$this->close("", "disconnectionScreen.notAuthenticated");
				return false;
			}

			$this->server->getLogger()->debug($this->getName() . " is NOT logged into Xbox Live");
			if($this->xuid !== ""){
				$this->server->getLogger()->warning($this->getName() . " has an XUID, but their login keychain is not signed by Mojang");
				$this->xuid = "";
			}
		}else{
			$this->server->getLogger()->debug($this->getName() . " is logged into Xbox Live");
		}

		foreach($this->server->getLoggedInPlayers() as $p){
			if($p !== $this and ($p->iusername === $this->iusername or $this->getUniqueId()->equals($p->getUniqueId()))){
				$ev = new PlayerDuplicateLoginEvent($this->networkSession, $p->networkSession);
				$ev->call();
				if($ev->isCancelled()){
					$this->networkSession->disconnect($ev->getDisconnectMessage());
					return false;
				}

				$p->networkSession->disconnect($ev->getDisconnectMessage());
			}
		}

		return true;
	}

	public function onLoginSuccess() : void{
		$this->loggedIn = true;
		$this->server->onPlayerLogin($this);
	}

	public function _actuallyConstruct(){
		$namedtag = $this->server->getOfflinePlayerData($this->username); //TODO: make this async

		if(($level = $this->server->getLevelByName($namedtag->getString("Level", "", true))) === null){
			/** @var Level $level */
			$level = $this->server->getDefaultLevel(); //TODO: default level may be null

			$spawnLocation = $level->getSafeSpawn();
			$namedtag->setTag(new ListTag("Pos", [
				new DoubleTag("", $spawnLocation->x),
				new DoubleTag("", $spawnLocation->y),
				new DoubleTag("", $spawnLocation->z)
			]));
		}

		/** @var float[] $pos */
		$pos = $namedtag->getListTag("Pos")->getAllValues();
		$level->registerChunkLoader($this, ((int) floor($pos[0])) >> 4, ((int) floor($pos[2])) >> 4, true);

		parent::__construct($level, $namedtag);
		$ev = new PlayerLoginEvent($this, "Plugin reason");
		$ev->call();
		if($ev->isCancelled()){
			$this->close($this->getLeaveMessage(), $ev->getKickMessage());

			return;
		}

		$this->server->getLogger()->info($this->getServer()->getLanguage()->translateString("pocketmine.player.logIn", [
			TextFormat::AQUA . $this->username . TextFormat::WHITE,
			$this->networkSession->getIp(),
			$this->networkSession->getPort(),
			$this->id,
			$this->level->getName(),
			round($this->x, 4),
			round($this->y, 4),
			round($this->z, 4)
		]));

		$this->server->addOnlinePlayer($this);
	}

	protected function initHumanData(CompoundTag $nbt) : void{
		$this->setNameTag($this->username);
	}

	protected function initEntity(CompoundTag $nbt) : void{
		parent::initEntity($nbt);
		$this->addDefaultWindows();

		$this->firstPlayed = $nbt->getLong("firstPlayed", $now = (int) (microtime(true) * 1000));
		$this->lastPlayed = $nbt->getLong("lastPlayed", $now);

		$this->gamemode = $nbt->getInt("playerGameType", self::SURVIVAL) & 0x03;
		if($this->server->getForceGamemode()){
			$this->gamemode = $this->server->getGamemode();
		}

		$this->allowFlight = $this->isCreative();
		$this->keepMovement = $this->isSpectator() || $this->allowMovementCheats();
		if($this->isOp()){
			$this->setRemoveFormat(false);
		}

		$this->setNameTagVisible();
		$this->setNameTagAlwaysVisible();
		$this->setCanClimb();

		$this->achievements = [];
		$achievements = $nbt->getCompoundTag("Achievements") ?? [];
		/** @var ByteTag $achievement */
		foreach($achievements as $achievement){
			$this->achievements[$achievement->getName()] = $achievement->getValue() !== 0;
		}

		if(!$this->hasValidSpawnPosition()){
			if(($level = $this->server->getLevelByName($nbt->getString("SpawnLevel", ""))) instanceof Level){
				$this->spawnPosition = new Position($nbt->getInt("SpawnX"), $nbt->getInt("SpawnY"), $nbt->getInt("SpawnZ"), $level);
			}else{
				$this->spawnPosition = $this->level->getSafeSpawn();
			}
		}
	}

	/**
	 * Sends a chat message as this player. If the message begins with a / (forward-slash) it will be treated
	 * as a command.
	 *
	 * @param string $message
	 *
	 * @return bool
	 */
	public function chat(string $message) : bool{
		$this->doCloseInventory();

		$message = TextFormat::clean($message, $this->removeFormat);
		foreach(explode("\n", $message) as $messagePart){
			if(trim($messagePart) !== "" and strlen($messagePart) <= 255 and $this->messageCounter-- > 0){
				if(strpos($messagePart, './') === 0){
					$messagePart = substr($messagePart, 1);
				}

				$ev = new PlayerCommandPreprocessEvent($this, $messagePart);
				$ev->call();

				if($ev->isCancelled()){
					break;
				}

				if(strpos($ev->getMessage(), "/") === 0){
					Timings::$playerCommandTimer->startTiming();
					$this->server->dispatchCommand($ev->getPlayer(), substr($ev->getMessage(), 1));
					Timings::$playerCommandTimer->stopTiming();
				}else{
					$ev = new PlayerChatEvent($this, $ev->getMessage());
					$ev->call();
					if(!$ev->isCancelled()){
						$this->server->broadcastMessage($this->getServer()->getLanguage()->translateString($ev->getFormat(), [$ev->getPlayer()->getDisplayName(), $ev->getMessage()]), $ev->getRecipients());
					}
				}
			}
		}

		return true;
	}

	public function handleMovePlayer(MovePlayerPacket $packet) : bool{
		$newPos = $packet->position->subtract(0, $this->baseOffset, 0);

		if($this->isTeleporting and $newPos->distanceSquared($this) > 1){  //Tolerate up to 1 block to avoid problems with client-sided physics when spawning in blocks
			$this->sendPosition($this, null, null, MovePlayerPacket::MODE_RESET);
			$this->server->getLogger()->debug("Got outdated pre-teleport movement from " . $this->getName() . ", received " . $newPos . ", expected " . $this->asVector3());
			//Still getting movements from before teleport, ignore them
		}else{
			// Once we get a movement within a reasonable distance, treat it as a teleport ACK and remove position lock
			if($this->isTeleporting){
				$this->isTeleporting = false;
			}

			$packet->yaw = fmod($packet->yaw, 360);
			$packet->pitch = fmod($packet->pitch, 360);

			if($packet->yaw < 0){
				$packet->yaw += 360;
			}

			$this->setRotation($packet->yaw, $packet->pitch);
			$this->newPosition = $newPos;
		}

		return true;
	}

	public function handleLevelSoundEvent(LevelSoundEventPacket $packet) : bool{
		//TODO: add events so plugins can change this
		$this->getLevel()->broadcastPacketToViewers($this, $packet);
		return true;
	}

	public function handleEntityEvent(EntityEventPacket $packet) : bool{
		$this->doCloseInventory();

		switch($packet->event){
			case EntityEventPacket::EATING_ITEM:
				if($packet->data === 0){
					return false;
				}

				$this->sendDataPacket($packet);
				$this->server->broadcastPacket($this->getViewers(), $packet);
				break;
			default:
				return false;
		}

		return true;
	}

	public function equipItem(int $hotbarSlot) : bool{
		if(!$this->inventory->isHotbarSlot($hotbarSlot)){
			$this->inventory->sendContents($this);
			return false;
		}

		$ev = new PlayerItemHeldEvent($this, $this->inventory->getItem($hotbarSlot), $hotbarSlot);
		$ev->call();
		if($ev->isCancelled()){
			$this->inventory->sendHeldItem($this);
			return false;
		}

		$this->inventory->setHeldItemIndex($hotbarSlot, false);
		$this->setUsingItem(false);

		return true;
	}

	/**
	 * Activates the item in hand, for example throwing a projectile.
	 *
	 * @return bool if it did something
	 */
	public function useHeldItem() : bool{
		$directionVector = $this->getDirectionVector();
		$item = $this->inventory->getItemInHand();

		$ev = new PlayerItemUseEvent($this, $item, $directionVector);
		if($this->hasItemCooldown($item)){
			$ev->setCancelled();
		}

		$ev->call();

		if($ev->isCancelled()){
			$this->inventory->sendHeldItem($this);
			return false;
		}

		if($item->onClickAir($this, $directionVector)){
			$this->resetItemCooldown($item);
			if($this->isSurvival()){
				$this->inventory->setItemInHand($item);
			}
		}

<<<<<<< HEAD
		//TODO: check if item has a release action - if it doesn't, this shouldn't be set
		$this->setUsingItem(true);
=======
				return true;
			case InventoryTransactionPacket::TYPE_USE_ITEM:
				$blockVector = new Vector3($packet->trData->x, $packet->trData->y, $packet->trData->z);
				$face = $packet->trData->face;

				$type = $packet->trData->actionType;
				switch($type){
					case InventoryTransactionPacket::USE_ITEM_ACTION_CLICK_BLOCK:
						//TODO: start hack for client spam bug
						$spamBug = ($this->lastRightClickPos !== null and
							microtime(true) - $this->lastRightClickTime < 0.1 and //100ms
							$this->lastRightClickPos->distanceSquared($packet->trData->clickPos) < 0.00001 //signature spam bug has 0 distance, but allow some error
						);
						//get rid of continued spam if the player clicks and holds right-click
						$this->lastRightClickPos = clone $packet->trData->clickPos;
						$this->lastRightClickTime = microtime(true);
						if($spamBug){
							return true;
						}
						//TODO: end hack for client spam bug

						$this->setUsingItem(false);

						if(!$this->canInteract($blockVector->add(0.5, 0.5, 0.5), 13) or $this->isSpectator()){
						}elseif($this->isCreative()){
							$item = $this->inventory->getItemInHand();
							if($this->level->useItemOn($blockVector, $item, $face, $packet->trData->clickPos, $this, true)){
								return true;
							}
						}elseif(!$this->inventory->getItemInHand()->equals($packet->trData->itemInHand)){
							$this->inventory->sendHeldItem($this);
						}else{
							$item = $this->inventory->getItemInHand();
							$oldItem = clone $item;
							if($this->level->useItemOn($blockVector, $item, $face, $packet->trData->clickPos, $this, true)){
								if(!$item->equalsExact($oldItem)){
									$this->inventory->setItemInHand($item);
									$this->inventory->sendHeldItem($this->hasSpawned);
								}

								return true;
							}
						}

						$this->inventory->sendHeldItem($this);

						if($blockVector->distanceSquared($this) > 10000){
							return true;
						}

						$target = $this->level->getBlock($blockVector);
						$block = $target->getSide($face);

						/** @var Block[] $blocks */
						$blocks = array_merge($target->getAllSides(), $block->getAllSides()); //getAllSides() on each of these will include $target and $block because they are next to each other

						$this->level->sendBlocks([$this], $blocks, UpdateBlockPacket::FLAG_ALL_PRIORITY);

						return true;
					case InventoryTransactionPacket::USE_ITEM_ACTION_BREAK_BLOCK:
						$this->doCloseInventory();

						$item = $this->inventory->getItemInHand();
						$oldItem = clone $item;

						if($this->canInteract($blockVector->add(0.5, 0.5, 0.5), $this->isCreative() ? 13 : 7) and $this->level->useBreakOn($blockVector, $item, $this, true)){
							if($this->isSurvival()){
								if(!$item->equalsExact($oldItem)){
									$this->inventory->setItemInHand($item);
									$this->inventory->sendHeldItem($this->hasSpawned);
								}

								$this->exhaust(0.025, PlayerExhaustEvent::CAUSE_MINING);
							}
							return true;
						}

						$this->inventory->sendContents($this);
						$this->inventory->sendHeldItem($this);

						$target = $this->level->getBlock($blockVector);
						/** @var Block[] $blocks */
						$blocks = $target->getAllSides();
						$blocks[] = $target;

						$this->level->sendBlocks([$this], $blocks, UpdateBlockPacket::FLAG_ALL_PRIORITY);

						foreach($blocks as $b){
							$tile = $this->level->getTile($b);
							if($tile instanceof Spawnable){
								$tile->spawnTo($this);
							}
						}

						return true;
					case InventoryTransactionPacket::USE_ITEM_ACTION_CLICK_AIR:
						$directionVector = $this->getDirectionVector();

						if($this->isCreative()){
							$item = $this->inventory->getItemInHand();
						}elseif(!$this->inventory->getItemInHand()->equals($packet->trData->itemInHand)){
							$this->inventory->sendHeldItem($this);
							return true;
						}else{
							$item = $this->inventory->getItemInHand();
						}

						$ev = new PlayerInteractEvent($this, $item, null, $directionVector, $face, PlayerInteractEvent::RIGHT_CLICK_AIR);
						if($this->hasItemCooldown($item)){
							$ev->setCancelled();
						}

						$ev->call();
						if($ev->isCancelled()){
							$this->inventory->sendHeldItem($this);
							return true;
						}

						if($item->onClickAir($this, $directionVector)){
							$this->resetItemCooldown($item);
							if($this->isSurvival()){
								$this->inventory->setItemInHand($item);
							}
						}

						$this->setUsingItem(true);

						return true;
					default:
						//unknown
						break;
				}
				break;
			case InventoryTransactionPacket::TYPE_USE_ITEM_ON_ENTITY:
				$target = $this->level->getEntity($packet->trData->entityRuntimeId);
				if($target === null){
					return false;
				}
>>>>>>> 9ed1b5ca

		return true;
	}

	/**
	 * Consumes the currently-held item.
	 *
	 * @return bool
	 */
	public function consumeHeldItem() : bool{
		$slot = $this->inventory->getItemInHand();
		if($slot instanceof Consumable){
			$ev = new PlayerItemConsumeEvent($this, $slot);
			if($this->hasItemCooldown($slot)){
				$ev->setCancelled();
			}
			$ev->call();

			if($ev->isCancelled() or !$this->consumeObject($slot)){
				$this->inventory->sendContents($this);
				return true;
			}

			$this->resetItemCooldown($slot);

			if($this->isSurvival()){
				$slot->pop();
				$this->inventory->setItemInHand($slot);
				$this->inventory->addItem($slot->getResidue());
			}

			return true;
		}

		return false;
	}

	/**
	 * Releases the held item, for example to fire a bow. This should be preceded by a call to useHeldItem().
	 *
	 * @return bool if it did something.
	 */
	public function releaseHeldItem() : bool{
		try{
			if($this->isUsingItem()){
				$item = $this->inventory->getItemInHand();
				if($this->hasItemCooldown($item)){
					$this->inventory->sendContents($this);
					return false;
				}
				if($item->onReleaseUsing($this)){
					$this->resetItemCooldown($item);
					$this->inventory->setItemInHand($item);
					return true;
				}
			}

			return false;
		}finally{
			$this->setUsingItem(false);
		}
	}

	public function pickBlock(Vector3 $pos, bool $addTileNBT) : bool{
		$block = $this->level->getBlock($pos);

		$item = $block->getPickedItem();
		if($addTileNBT){
			$tile = $this->getLevel()->getTile($block);
			if($tile instanceof Tile){
				$nbt = $tile->getCleanedNBT();
				if($nbt instanceof CompoundTag){
					$item->setCustomBlockData($nbt);
					$item->setLore(["+(DATA)"]);
				}
			}
		}

		$ev = new PlayerBlockPickEvent($this, $block, $item);
		if(!$this->isCreative(true)){
			$this->server->getLogger()->debug("Got block-pick request from " . $this->getName() . " when not in creative mode (gamemode " . $this->getGamemode() . ")");
			$ev->setCancelled();
		}

		$ev->call();
		if(!$ev->isCancelled()){
			$this->inventory->setItemInHand($item);
		}

		return true;
	}

	public function startBreakBlock(Vector3 $pos, int $face) : bool{
		if($pos->distanceSquared($this) > 10000){
			return false; //TODO: maybe this should throw an exception instead?
		}

		$target = $this->level->getBlock($pos);

		$ev = new PlayerInteractEvent($this, $this->inventory->getItemInHand(), $target, null, $face, PlayerInteractEvent::LEFT_CLICK_BLOCK);
		if($this->level->checkSpawnProtection($this, $target)){
			$ev->setCancelled();
		}

		$ev->call();
		if($ev->isCancelled()){
			$this->inventory->sendHeldItem($this);
			return true;
		}

		$block = $target->getSide($face);
		if($block->getId() === Block::FIRE){
			$this->level->setBlock($block, BlockFactory::get(Block::AIR));
			return true;
		}

		if(!$this->isCreative()){
			//TODO: improve this to take stuff like swimming, ladders, enchanted tools into account, fix wrong tool break time calculations for bad tools (pmmp/PocketMine-MP#211)
			$breakTime = ceil($target->getBreakTime($this->inventory->getItemInHand()) * 20);
			if($breakTime > 0){
				$this->level->broadcastLevelEvent($pos, LevelEventPacket::EVENT_BLOCK_START_BREAK, (int) (65535 / $breakTime));
			}
		}

		return true;
	}

	public function continueBreakBlock(Vector3 $pos, int $face) : void{
		$block = $this->level->getBlock($pos);
		$this->level->broadcastLevelEvent(
			$pos,
			LevelEventPacket::EVENT_PARTICLE_PUNCH_BLOCK,
			$block->getRuntimeId() | ($face << 24)
		);

		//TODO: destroy-progress level event
	}

	public function stopBreakBlock(Vector3 $pos) : void{
		$this->level->broadcastLevelEvent($pos, LevelEventPacket::EVENT_BLOCK_STOP_BREAK);
	}

	/**
	 * Breaks the block at the given position using the currently-held item.
	 *
	 * @param Vector3 $pos
	 *
	 * @return bool if the block was successfully broken.
	 */
	public function breakBlock(Vector3 $pos) : bool{
		$this->doCloseInventory();

		if($this->canInteract($pos->add(0.5, 0.5, 0.5), $this->isCreative() ? 13 : 7) and !$this->isSpectator()){
			$item = $this->inventory->getItemInHand();
			$oldItem = clone $item;
			if($this->level->useBreakOn($pos, $item, $this, true)){
				if($this->isSurvival()){
					if(!$item->equalsExact($oldItem)){
						$this->inventory->setItemInHand($item);
					}
					$this->exhaust(0.025, PlayerExhaustEvent::CAUSE_MINING);
				}
				return true;
			}
		}

		$this->inventory->sendContents($this);
		$this->inventory->sendHeldItem($this);

		$target = $this->level->getBlock($pos);
		/** @var Block[] $blocks */
		$blocks = $target->getAllSides();
		$blocks[] = $target;

		$this->level->sendBlocks([$this], $blocks);

		foreach($blocks as $b){
			$tile = $this->level->getTile($b);
			if($tile instanceof Spawnable){
				$tile->spawnTo($this);
			}
		}

		return false;
	}

	/**
	 * Touches the block at the given position with the currently-held item.
	 *
	 * @param Vector3 $pos
	 * @param int     $face
	 * @param Vector3 $clickOffset
	 *
	 * @return bool if it did something
	 */
	public function interactBlock(Vector3 $pos, int $face, Vector3 $clickOffset) : bool{
		$this->setUsingItem(false);

		if($this->canInteract($pos->add(0.5, 0.5, 0.5), 13) and !$this->isSpectator()){
			$item = $this->inventory->getItemInHand(); //this is a copy of the real item
			$oldItem = clone $item;
			if($this->level->useItemOn($pos, $item, $face, $clickOffset, $this, true)){
				if($this->isSurvival() and !$item->equalsExact($oldItem)){
					$this->inventory->setItemInHand($item);
				}
				return true;
			}
		}

		$this->inventory->sendHeldItem($this);

		if($pos->distanceSquared($this) > 10000){
			return true;
		}

		$target = $this->level->getBlock($pos);
		$block = $target->getSide($face);

		/** @var Block[] $blocks */
		$blocks = array_merge($target->getAllSides(), $block->getAllSides()); //getAllSides() on each of these will include $target and $block because they are next to each other

		$this->level->sendBlocks([$this], $blocks);

		return false;
	}

	/**
	 * Attacks the given entity with the currently-held item.
	 * TODO: move this up the class hierarchy
	 *
	 * @param Entity $entity
	 *
	 * @return bool if the entity was dealt damage
	 */
	public function attackEntity(Entity $entity) : bool{
		if(!$entity->isAlive()){
			return false;
		}
		if($entity instanceof ItemEntity or $entity instanceof Arrow){
			$this->kick("Attempting to attack an invalid entity");
			$this->server->getLogger()->warning($this->getServer()->getLanguage()->translateString("pocketmine.player.invalidEntity", [$this->getName()]));
			return false;
		}

		$heldItem = $this->inventory->getItemInHand();

		$ev = new EntityDamageByEntityEvent($this, $entity, EntityDamageEvent::CAUSE_ENTITY_ATTACK, $heldItem->getAttackPoints());
		if(!$this->canInteract($entity, 8) or ($entity instanceof Player and !$this->server->getConfigBool("pvp"))){
			$ev->setCancelled();
		}

		$meleeEnchantmentDamage = 0;
		/** @var EnchantmentInstance[] $meleeEnchantments */
		$meleeEnchantments = [];
		foreach($heldItem->getEnchantments() as $enchantment){
			$type = $enchantment->getType();
			if($type instanceof MeleeWeaponEnchantment and $type->isApplicableTo($entity)){
				$meleeEnchantmentDamage += $type->getDamageBonus($enchantment->getLevel());
				$meleeEnchantments[] = $enchantment;
			}
		}
		$ev->setModifier($meleeEnchantmentDamage, EntityDamageEvent::MODIFIER_WEAPON_ENCHANTMENTS);

		if(!$this->isSprinting() and !$this->isFlying() and $this->fallDistance > 0 and !$this->hasEffect(Effect::BLINDNESS) and !$this->isUnderwater()){
			$ev->setModifier($ev->getFinalDamage() / 2, EntityDamageEvent::MODIFIER_CRITICAL);
		}

		$entity->attack($ev);

		if($ev->isCancelled()){
			if($heldItem instanceof Durable and $this->isSurvival()){
				$this->inventory->sendContents($this);
			}
			return false;
		}

		if($ev->getModifier(EntityDamageEvent::MODIFIER_CRITICAL) > 0){
			$entity->broadcastAnimation(null, AnimatePacket::ACTION_CRITICAL_HIT);
		}

		foreach($meleeEnchantments as $enchantment){
			$type = $enchantment->getType();
			assert($type instanceof MeleeWeaponEnchantment);
			$type->onPostAttack($this, $entity, $enchantment->getLevel());
		}

		if($this->isAlive()){
			//reactive damage like thorns might cause us to be killed by attacking another mob, which
			//would mean we'd already have dropped the inventory by the time we reached here
			if($heldItem->onAttackEntity($entity) and $this->isSurvival()){ //always fire the hook, even if we are survival
				$this->inventory->setItemInHand($heldItem);
			}

			$this->exhaust(0.3, PlayerExhaustEvent::CAUSE_ATTACK);
		}

		return true;
	}

	/**
	 * Interacts with the given entity using the currently-held item.
	 *
	 * @param Entity  $entity
	 * @param Vector3 $clickPos
	 *
	 * @return bool
	 */
	public function interactEntity(Entity $entity, Vector3 $clickPos) : bool{
		//TODO
		return false;
	}

	public function toggleSprint(bool $sprint) : void{
		$ev = new PlayerToggleSprintEvent($this, $sprint);
		$ev->call();
		if($ev->isCancelled()){
			$this->sendData($this);
		}else{
			$this->setSprinting($sprint);
		}
	}

	public function toggleSneak(bool $sneak) : void{
		$ev = new PlayerToggleSneakEvent($this, $sneak);
		$ev->call();
		if($ev->isCancelled()){
			$this->sendData($this);
		}else{
			$this->setSneaking($sneak);
		}
	}

	public function toggleFlight(bool $fly) : void{
		$ev = new PlayerToggleFlightEvent($this, $fly);
		$ev->call();
		if($ev->isCancelled()){
			$this->sendSettings();
		}else{
			$this->setFlying($fly);
		}
	}

	public function animate(int $action) : bool{
		$ev = new PlayerAnimationEvent($this, $action);
		$ev->call();
		if($ev->isCancelled()){
			return true;
		}

		$this->broadcastAnimation($this->getViewers(), $ev->getAnimationType());
		return true;
	}

	/**
	 * Drops an item on the ground in front of the player.
	 *
	 * @param Item $item
	 */
	public function dropItem(Item $item) : void{
		$this->level->dropItem($this->add(0, 1.3, 0), $item, $this->getDirectionVector()->multiply(0.4), 40);
	}

	public function handleAdventureSettings(AdventureSettingsPacket $packet) : bool{
		if($packet->entityUniqueId !== $this->getId()){
			return false; //TODO
		}

		$handled = false;

		$isFlying = $packet->getFlag(AdventureSettingsPacket::FLYING);
		if($isFlying and !$this->allowFlight){
			$this->kick($this->server->getLanguage()->translateString("kick.reason.cheat", ["%ability.flight"]));
			return true;
		}elseif($isFlying !== $this->isFlying()){
			$this->toggleFlight($isFlying);
			$handled = true;
		}

		if($packet->getFlag(AdventureSettingsPacket::NO_CLIP) and !$this->allowMovementCheats and !$this->isSpectator()){
			$this->kick($this->server->getLanguage()->translateString("kick.reason.cheat", ["%ability.noclip"]));
			return true;
		}

		//TODO: check other changes

		return $handled;
	}

	public function handleBlockEntityData(BlockEntityDataPacket $packet) : bool{
		$this->doCloseInventory();

		$pos = new Vector3($packet->x, $packet->y, $packet->z);
		if($pos->distanceSquared($this) > 10000 or $this->level->checkSpawnProtection($this, $pos)){
			return true;
		}

		$t = $this->level->getTile($pos);
		if($t instanceof Spawnable){
			$nbt = new NetworkLittleEndianNBTStream();
			$compound = $nbt->read($packet->namedtag);
			if(!$t->updateCompoundTag($compound, $this)){
				$t->spawnTo($this);
			}
		}

		return true;
	}

	public function handleItemFrameDropItem(ItemFrameDropItemPacket $packet) : bool{
		$tile = $this->level->getTileAt($packet->x, $packet->y, $packet->z);
		if($tile instanceof ItemFrame){
			//TODO: use facing blockstate property instead of damage value
			$ev = new PlayerInteractEvent($this, $this->inventory->getItemInHand(), $tile->getBlock(), null, 5 - $tile->getBlock()->getDamage(), PlayerInteractEvent::LEFT_CLICK_BLOCK);
			if($this->isSpectator() or $this->level->checkSpawnProtection($this, $tile)){
				$ev->setCancelled();
			}

			$ev->call();
			if($ev->isCancelled()){
				$tile->spawnTo($this);
				return true;
			}

			if(lcg_value() <= $tile->getItemDropChance()){
				$this->level->dropItem($tile->getBlock(), $tile->getItem());
			}
			$tile->setItem(null);
			$tile->setItemRotation(0);
		}

		return true;
	}

	public function handleBookEdit(BookEditPacket $packet) : bool{
		/** @var WritableBook $oldBook */
		$oldBook = $this->inventory->getItem($packet->inventorySlot);
		if($oldBook->getId() !== Item::WRITABLE_BOOK){
			return false;
		}

		$newBook = clone $oldBook;
		$modifiedPages = [];

		switch($packet->type){
			case BookEditPacket::TYPE_REPLACE_PAGE:
				$newBook->setPageText($packet->pageNumber, $packet->text);
				$modifiedPages[] = $packet->pageNumber;
				break;
			case BookEditPacket::TYPE_ADD_PAGE:
				$newBook->insertPage($packet->pageNumber, $packet->text);
				$modifiedPages[] = $packet->pageNumber;
				break;
			case BookEditPacket::TYPE_DELETE_PAGE:
				$newBook->deletePage($packet->pageNumber);
				$modifiedPages[] = $packet->pageNumber;
				break;
			case BookEditPacket::TYPE_SWAP_PAGES:
				$newBook->swapPages($packet->pageNumber, $packet->secondaryPageNumber);
				$modifiedPages = [$packet->pageNumber, $packet->secondaryPageNumber];
				break;
			case BookEditPacket::TYPE_SIGN_BOOK:
				/** @var WrittenBook $newBook */
				$newBook = Item::get(Item::WRITTEN_BOOK, 0, 1, $newBook->getNamedTag());
				$newBook->setAuthor($packet->author);
				$newBook->setTitle($packet->title);
				$newBook->setGeneration(WrittenBook::GENERATION_ORIGINAL);
				break;
			default:
				return false;
		}

		$event = new PlayerEditBookEvent($this, $oldBook, $newBook, $packet->type, $modifiedPages);
		$event->call();
		if($event->isCancelled()){
			return true;
		}

		$this->getInventory()->setItem($packet->inventorySlot, $event->getNewBook());

		return true;
	}

	/**
	 * @param DataPacket $packet
	 * @param bool       $immediate
	 *
	 * @return bool
	 */
	public function sendDataPacket(DataPacket $packet, bool $immediate = false) : bool{
		if(!$this->isConnected()){
			return false;
		}

		//Basic safety restriction. TODO: improve this
		if(!$this->loggedIn and !$packet->canBeSentBeforeLogin()){
			throw new \InvalidArgumentException("Attempted to send " . get_class($packet) . " to " . $this->getName() . " too early");
		}

		return $this->networkSession->sendDataPacket($packet, $immediate);
	}

	/**
	 * @deprecated This is a proxy for sendDataPacket() and will be removed in the next major release.
	 * @see Player::sendDataPacket()
	 *
	 * @param DataPacket $packet
	 *
	 * @return bool
	 */
	public function dataPacket(DataPacket $packet) : bool{
		return $this->sendDataPacket($packet, false);
	}

	/**
	 * Transfers a player to another server.
	 *
	 * @param string $address The IP address or hostname of the destination server
	 * @param int    $port The destination port, defaults to 19132
	 * @param string $message Message to show in the console when closing the player
	 *
	 * @return bool if transfer was successful.
	 */
	public function transfer(string $address, int $port = 19132, string $message = "transfer") : bool{
		$ev = new PlayerTransferEvent($this, $address, $port, $message);
		$ev->call();
		if(!$ev->isCancelled()){
			$pk = new TransferPacket();
			$pk->address = $ev->getAddress();
			$pk->port = $ev->getPort();
			$this->sendDataPacket($pk, true);
			$this->close("", $ev->getMessage(), false);

			return true;
		}

		return false;
	}

	/**
	 * Kicks a player from the server
	 *
	 * @param string               $reason
	 * @param bool                 $isAdmin
	 * @param TextContainer|string $quitMessage
	 *
	 * @return bool
	 */
	public function kick(string $reason = "", bool $isAdmin = true, $quitMessage = null) : bool{
		$ev = new PlayerKickEvent($this, $reason, $quitMessage ?? $this->getLeaveMessage());
		$ev->call();
		if(!$ev->isCancelled()){
			$reason = $ev->getReason();
			$message = $reason;
			if($isAdmin){
				if(!$this->isBanned()){
					$message = "Kicked by admin." . ($reason !== "" ? " Reason: " . $reason : "");
				}
			}else{
				if($reason === ""){
					$message = "disconnectionScreen.noReason";
				}
			}
			$this->close($ev->getQuitMessage(), $message);

			return true;
		}

		return false;
	}

	/**
	 * Adds a title text to the user's screen, with an optional subtitle.
	 *
	 * @param string $title
	 * @param string $subtitle
	 * @param int    $fadeIn Duration in ticks for fade-in. If -1 is given, client-sided defaults will be used.
	 * @param int    $stay Duration in ticks to stay on screen for
	 * @param int    $fadeOut Duration in ticks for fade-out.
	 */
	public function addTitle(string $title, string $subtitle = "", int $fadeIn = -1, int $stay = -1, int $fadeOut = -1){
		$this->setTitleDuration($fadeIn, $stay, $fadeOut);
		if($subtitle !== ""){
			$this->addSubTitle($subtitle);
		}
		$this->sendTitleText($title, SetTitlePacket::TYPE_SET_TITLE);
	}

	/**
	 * Sets the subtitle message, without sending a title.
	 *
	 * @param string $subtitle
	 */
	public function addSubTitle(string $subtitle){
		$this->sendTitleText($subtitle, SetTitlePacket::TYPE_SET_SUBTITLE);
	}

	/**
	 * Adds small text to the user's screen.
	 *
	 * @param string $message
	 */
	public function addActionBarMessage(string $message){
		$this->sendTitleText($message, SetTitlePacket::TYPE_SET_ACTIONBAR_MESSAGE);
	}

	/**
	 * Removes the title from the client's screen.
	 */
	public function removeTitles(){
		$pk = new SetTitlePacket();
		$pk->type = SetTitlePacket::TYPE_CLEAR_TITLE;
		$this->sendDataPacket($pk);
	}

	/**
	 * Resets the title duration settings.
	 */
	public function resetTitles(){
		$pk = new SetTitlePacket();
		$pk->type = SetTitlePacket::TYPE_RESET_TITLE;
		$this->sendDataPacket($pk);
	}

	/**
	 * Sets the title duration.
	 *
	 * @param int $fadeIn Title fade-in time in ticks.
	 * @param int $stay Title stay time in ticks.
	 * @param int $fadeOut Title fade-out time in ticks.
	 */
	public function setTitleDuration(int $fadeIn, int $stay, int $fadeOut){
		if($fadeIn >= 0 and $stay >= 0 and $fadeOut >= 0){
			$pk = new SetTitlePacket();
			$pk->type = SetTitlePacket::TYPE_SET_ANIMATION_TIMES;
			$pk->fadeInTime = $fadeIn;
			$pk->stayTime = $stay;
			$pk->fadeOutTime = $fadeOut;
			$this->sendDataPacket($pk);
		}
	}

	/**
	 * Internal function used for sending titles.
	 *
	 * @param string $title
	 * @param int    $type
	 */
	protected function sendTitleText(string $title, int $type){
		$pk = new SetTitlePacket();
		$pk->type = $type;
		$pk->text = $title;
		$this->sendDataPacket($pk);
	}

	/**
	 * Sends a direct chat message to a player
	 *
	 * @param TextContainer|string $message
	 */
	public function sendMessage($message){
		if($message instanceof TextContainer){
			if($message instanceof TranslationContainer){
				$this->sendTranslation($message->getText(), $message->getParameters());
				return;
			}
			$message = $message->getText();
		}

		$pk = new TextPacket();
		$pk->type = TextPacket::TYPE_RAW;
		$pk->message = $this->server->getLanguage()->translateString($message);
		$this->sendDataPacket($pk);
	}

	/**
	 * @param string   $message
	 * @param string[] $parameters
	 */
	public function sendTranslation(string $message, array $parameters = []){
		$pk = new TextPacket();
		if(!$this->server->isLanguageForced()){
			$pk->type = TextPacket::TYPE_TRANSLATION;
			$pk->needsTranslation = true;
			$pk->message = $this->server->getLanguage()->translateString($message, $parameters, "pocketmine.");
			foreach($parameters as $i => $p){
				$parameters[$i] = $this->server->getLanguage()->translateString($p, $parameters, "pocketmine.");
			}
			$pk->parameters = $parameters;
		}else{
			$pk->type = TextPacket::TYPE_RAW;
			$pk->message = $this->server->getLanguage()->translateString($message, $parameters);
		}
		$this->sendDataPacket($pk);
	}

	/**
	 * Sends a popup message to the player
	 *
	 * TODO: add translation type popups
	 *
	 * @param string $message
	 * @param string $subtitle @deprecated
	 */
	public function sendPopup(string $message, string $subtitle = ""){
		$pk = new TextPacket();
		$pk->type = TextPacket::TYPE_POPUP;
		$pk->message = $message;
		$this->sendDataPacket($pk);
	}

	public function sendTip(string $message){
		$pk = new TextPacket();
		$pk->type = TextPacket::TYPE_TIP;
		$pk->message = $message;
		$this->sendDataPacket($pk);
	}

	/**
	 * @param string $sender
	 * @param string $message
	 */
	public function sendWhisper(string $sender, string $message){
		$pk = new TextPacket();
		$pk->type = TextPacket::TYPE_WHISPER;
		$pk->sourceName = $sender;
		$pk->message = $message;
		$this->sendDataPacket($pk);
	}

	/**
	 * Sends a Form to the player, or queue to send it if a form is already open.
	 *
	 * @param Form $form
	 */
	public function sendForm(Form $form) : void{
		$id = $this->formIdCounter++;
		$pk = new ModalFormRequestPacket();
		$pk->formId = $id;
		$pk->formData = json_encode($form);
		if($pk->formData === false){
			throw new \InvalidArgumentException("Failed to encode form JSON: " . json_last_error_msg());
		}
		if($this->sendDataPacket($pk)){
			$this->forms[$id] = $form;
		}
	}

	/**
	 * @param int   $formId
	 * @param mixed $responseData
	 *
	 * @return bool
	 */
	public function onFormSubmit(int $formId, $responseData) : bool{
		if(!isset($this->forms[$formId])){
			$this->server->getLogger()->debug("Got unexpected response for form $formId");
			return false;
		}

		try{
			$this->forms[$formId]->handleResponse($this, $responseData);
		}catch(FormValidationException $e){
			$this->server->getLogger()->critical("Failed to validate form " . get_class($this->forms[$formId]) . ": " . $e->getMessage());
			$this->server->getLogger()->logException($e);
		}finally{
			unset($this->forms[$formId]);
		}

		return true;
	}

	/**
	 * Note for plugin developers: use kick() with the isAdmin
	 * flag set to kick without the "Kicked by admin" part instead of this method.
	 *
	 * @param TextContainer|string $message Message to be broadcasted
	 * @param string               $reason Reason showed in console
	 * @param bool                 $notify
	 */
	final public function close($message = "", string $reason = "generic reason", bool $notify = true) : void{
		if($this->isConnected() and !$this->closed){
			$ip = $this->networkSession->getIp();
			$port = $this->networkSession->getPort();
			$this->networkSession->onPlayerDestroyed($reason, $notify);
			$this->networkSession = null;

			PermissionManager::getInstance()->unsubscribeFromPermission(Server::BROADCAST_CHANNEL_USERS, $this);
			PermissionManager::getInstance()->unsubscribeFromPermission(Server::BROADCAST_CHANNEL_ADMINISTRATIVE, $this);

			$this->stopSleep();

			if($this->spawned){
				$ev = new PlayerQuitEvent($this, $message, $reason);
				$ev->call();
				if($ev->getQuitMessage() != ""){
					$this->server->broadcastMessage($ev->getQuitMessage());
				}

				$this->save();
			}

			if($this->isValid()){
				foreach($this->usedChunks as $index => $d){
					Level::getXZ($index, $chunkX, $chunkZ);
					$this->level->unregisterChunkLoader($this, $chunkX, $chunkZ);
					foreach($this->level->getChunkEntities($chunkX, $chunkZ) as $entity){
						$entity->despawnFrom($this);
					}
					unset($this->usedChunks[$index]);
				}
			}
			$this->usedChunks = [];
			$this->loadQueue = [];

			if($this->loggedIn){
				$this->server->onPlayerLogout($this);
				foreach($this->server->getOnlinePlayers() as $player){
					if(!$player->canSee($this)){
						$player->showPlayer($this);
					}
				}
				$this->hiddenPlayers = [];
			}

			$this->removeAllWindows(true);
			$this->windows = [];
			$this->windowIndex = [];
			$this->cursorInventory = null;
			$this->craftingGrid = null;

			if($this->constructed){
				parent::close();
			}else{
				$this->closed = true;
			}
			$this->spawned = false;

			if($this->loggedIn){
				$this->loggedIn = false;
				$this->server->removeOnlinePlayer($this);
			}
			$this->server->removePlayer($this);

			$this->server->getLogger()->info($this->getServer()->getLanguage()->translateString("pocketmine.player.logOut", [
				TextFormat::AQUA . $this->getName() . TextFormat::WHITE,
				$ip,
				$port,
				$this->getServer()->getLanguage()->translateString($reason)
			]));

			$this->spawnPosition = null;

			if($this->perm !== null){
				$this->perm->clearPermissions();
				$this->perm = null;
			}
		}
	}

	public function __debugInfo(){
		return [];
	}

	public function canSaveWithChunk() : bool{
		return false;
	}

	public function setCanSaveWithChunk(bool $value) : void{
		throw new \BadMethodCallException("Players can't be saved with chunks");
	}

	/**
	 * Handles player data saving
	 *
	 * @throws \InvalidStateException if the player is closed
	 */
	public function save(){
		if($this->closed){
			throw new \InvalidStateException("Tried to save closed player");
		}

		$nbt = $this->saveNBT();

		if($this->isValid()){
			$nbt->setString("Level", $this->level->getFolderName());
		}

		if($this->hasValidSpawnPosition()){
			$nbt->setString("SpawnLevel", $this->spawnPosition->getLevel()->getFolderName());
			$nbt->setInt("SpawnX", $this->spawnPosition->getFloorX());
			$nbt->setInt("SpawnY", $this->spawnPosition->getFloorY());
			$nbt->setInt("SpawnZ", $this->spawnPosition->getFloorZ());

			if(!$this->isAlive()){
				//hack for respawn after quit
				$nbt->setTag(new ListTag("Pos", [
					new DoubleTag("", $this->spawnPosition->x),
					new DoubleTag("", $this->spawnPosition->y),
					new DoubleTag("", $this->spawnPosition->z)
				]));
			}
		}

		$achievements = new CompoundTag("Achievements");
		foreach($this->achievements as $achievement => $status){
			$achievements->setByte($achievement, $status ? 1 : 0);
		}
		$nbt->setTag($achievements);

		$nbt->setInt("playerGameType", $this->gamemode);
		$nbt->setLong("firstPlayed", $this->firstPlayed);
		$nbt->setLong("lastPlayed", (int) floor(microtime(true) * 1000));

		$this->server->saveOfflinePlayerData($this->username, $nbt);
	}

	public function kill() : void{
		if(!$this->spawned){
			return;
		}

		parent::kill();

		$this->networkSession->onDeath();
	}

	protected function onDeath() : void{
		//Crafting grid must always be evacuated even if keep-inventory is true. This dumps the contents into the
		//main inventory and drops the rest on the ground.
		$this->doCloseInventory();

		$ev = new PlayerDeathEvent($this, $this->getDrops());
		$ev->call();

		if(!$ev->getKeepInventory()){
			foreach($ev->getDrops() as $item){
				$this->level->dropItem($this, $item);
			}

			if($this->inventory !== null){
				$this->inventory->setHeldItemIndex(0, false); //This is already handled when sending contents, don't send it twice
				$this->inventory->clearAll();
			}
			if($this->armorInventory !== null){
				$this->armorInventory->clearAll();
			}
		}

		if($ev->getDeathMessage() != ""){
			$this->server->broadcastMessage($ev->getDeathMessage());
		}
	}

	protected function onDeathUpdate(int $tickDiff) : bool{
		if(parent::onDeathUpdate($tickDiff)){
			$this->despawnFromAll(); //non-player entities rely on close() to do this for them
		}

		return false; //never flag players for despawn
	}

	public function respawn() : void{
		if($this->server->isHardcore()){
			$this->setBanned(true);
			return;
		}

		$ev = new PlayerRespawnEvent($this, $this->getSpawn());
		$ev->call();

		$realSpawn = Position::fromObject($ev->getRespawnPosition()->add(0.5, 0, 0.5), $ev->getRespawnPosition()->getLevel());
		$this->teleport($realSpawn);

		$this->setSprinting(false);
		$this->setSneaking(false);

		$this->extinguish();
		$this->setAirSupplyTicks($this->getMaxAirSupplyTicks());
		$this->deadTicks = 0;
		$this->noDamageTicks = 60;

		$this->removeAllEffects();
		$this->setHealth($this->getMaxHealth());

		foreach($this->attributeMap->getAll() as $attr){
			$attr->resetToDefault();
		}

		$this->sendData($this);
		$this->sendData($this->getViewers());

		$this->sendSettings();
		$this->sendAllInventories();

		$this->spawnToAll();
		$this->scheduleUpdate();

		$this->networkSession->onRespawn();
	}

	protected function applyPostDamageEffects(EntityDamageEvent $source) : void{
		parent::applyPostDamageEffects($source);

		$this->exhaust(0.3, PlayerExhaustEvent::CAUSE_DAMAGE);
	}

	public function attack(EntityDamageEvent $source) : void{
		if(!$this->isAlive()){
			return;
		}

		if($this->isCreative()
			and $source->getCause() !== EntityDamageEvent::CAUSE_SUICIDE
			and $source->getCause() !== EntityDamageEvent::CAUSE_VOID
		){
			$source->setCancelled();
		}elseif($this->allowFlight and $source->getCause() === EntityDamageEvent::CAUSE_FALL){
			$source->setCancelled();
		}

		parent::attack($source);
	}

	public function broadcastEntityEvent(int $eventId, ?int $eventData = null, ?array $players = null) : void{
		if($this->spawned and $players === null){
			$players = $this->getViewers();
			$players[] = $this;
		}
		parent::broadcastEntityEvent($eventId, $eventData, $players);
	}

	public function broadcastAnimation(?array $players, int $animationId) : void{
		if($this->spawned and $players === null){
			$players = $this->getViewers();
			$players[] = $this;
		}
		parent::broadcastAnimation($players, $animationId);
	}

	public function getOffsetPosition(Vector3 $vector3) : Vector3{
		$result = parent::getOffsetPosition($vector3);
		$result->y += 0.001; //Hack for MCPE falling underground for no good reason (TODO: find out why it's doing this)
		return $result;
	}

	public function sendPosition(Vector3 $pos, float $yaw = null, float $pitch = null, int $mode = MovePlayerPacket::MODE_NORMAL, array $targets = null){
		$yaw = $yaw ?? $this->yaw;
		$pitch = $pitch ?? $this->pitch;

		$pk = new MovePlayerPacket();
		$pk->entityRuntimeId = $this->getId();
		$pk->position = $this->getOffsetPosition($pos);
		$pk->pitch = $pitch;
		$pk->headYaw = $yaw;
		$pk->yaw = $yaw;
		$pk->mode = $mode;

		if($targets !== null){
			$this->server->broadcastPacket($targets, $pk);
		}else{
			$this->sendDataPacket($pk);
		}

		$this->newPosition = null;
	}

	/**
	 * {@inheritdoc}
	 */
	public function teleport(Vector3 $pos, float $yaw = null, float $pitch = null) : bool{
		if(parent::teleport($pos, $yaw, $pitch)){

			$this->removeAllWindows();

			$this->sendPosition($this, $this->yaw, $this->pitch, MovePlayerPacket::MODE_TELEPORT);
			$this->sendPosition($this, $this->yaw, $this->pitch, MovePlayerPacket::MODE_TELEPORT, $this->getViewers());

			$this->spawnToAll();

			$this->resetFallDistance();
			$this->nextChunkOrderRun = 0;
			$this->newPosition = null;
			$this->stopSleep();

			$this->isTeleporting = true;

			//TODO: workaround for player last pos not getting updated
			//Entity::updateMovement() normally handles this, but it's overridden with an empty function in Player
			$this->resetLastMovements();

			return true;
		}

		return false;
	}

	protected function addDefaultWindows(){
		$this->addWindow($this->getInventory(), ContainerIds::INVENTORY, true);

		$this->addWindow($this->getArmorInventory(), ContainerIds::ARMOR, true);

		$this->cursorInventory = new PlayerCursorInventory($this);
		$this->addWindow($this->cursorInventory, ContainerIds::CURSOR, true);

		$this->craftingGrid = new CraftingGrid($this, CraftingGrid::SIZE_SMALL);

		//TODO: more windows
	}

	public function getCursorInventory() : PlayerCursorInventory{
		return $this->cursorInventory;
	}

	public function getCraftingGrid() : CraftingGrid{
		return $this->craftingGrid;
	}

	/**
	 * @param CraftingGrid $grid
	 */
	public function setCraftingGrid(CraftingGrid $grid) : void{
		$this->craftingGrid = $grid;
	}

	/**
	 * @internal Called to clean up crafting grid and cursor inventory when it is detected that the player closed their
	 * inventory.
	 */
	public function doCloseInventory() : void{
		/** @var Inventory[] $inventories */
		$inventories = [$this->craftingGrid, $this->cursorInventory];
		foreach($inventories as $inventory){
			$contents = $inventory->getContents();
			if(count($contents) > 0){
				$drops = $this->inventory->addItem(...$contents);
				foreach($drops as $drop){
					$this->dropItem($drop);
				}

				$inventory->clearAll();
			}
		}

		if($this->craftingGrid->getGridWidth() > CraftingGrid::SIZE_SMALL){
			$this->craftingGrid = new CraftingGrid($this, CraftingGrid::SIZE_SMALL);
		}
	}

	/**
	 * @internal Called by the network session when a player closes a window.
	 *
	 * @param int $windowId
	 *
	 * @return bool
	 */
	public function doCloseWindow(int $windowId) : bool{
		if($windowId === 0){
			return false;
		}

		$this->doCloseInventory();

		if(isset($this->windowIndex[$windowId])){
			(new InventoryCloseEvent($this->windowIndex[$windowId], $this))->call();
			$this->removeWindow($this->windowIndex[$windowId]);
			return true;
		}
		if($windowId === 255){
			//Closed a fake window
			return true;
		}

		return false;
	}

	/**
	 * Returns the window ID which the inventory has for this player, or -1 if the window is not open to the player.
	 *
	 * @param Inventory $inventory
	 *
	 * @return int
	 */
	public function getWindowId(Inventory $inventory) : int{
		return $this->windows[spl_object_hash($inventory)] ?? ContainerIds::NONE;
	}

	/**
	 * Returns the inventory window open to the player with the specified window ID, or null if no window is open with
	 * that ID.
	 *
	 * @param int $windowId
	 *
	 * @return Inventory|null
	 */
	public function getWindow(int $windowId){
		return $this->windowIndex[$windowId] ?? null;
	}

	/**
	 * Opens an inventory window to the player. Returns the ID of the created window, or the existing window ID if the
	 * player is already viewing the specified inventory.
	 *
	 * @param Inventory $inventory
	 * @param int|null  $forceId Forces a special ID for the window
	 * @param bool      $isPermanent Prevents the window being removed if true.
	 *
	 * @return int
	 *
	 * @throws \InvalidArgumentException if a forceID which is already in use is specified
	 * @throws \InvalidStateException if trying to add a window without forceID when no slots are free
	 */
	public function addWindow(Inventory $inventory, int $forceId = null, bool $isPermanent = false) : int{
		if(($id = $this->getWindowId($inventory)) !== ContainerIds::NONE){
			return $id;
		}

		if($forceId === null){
			$cnt = $this->windowCnt;
			do{
				$cnt = max(ContainerIds::FIRST, ($cnt + 1) % ContainerIds::LAST);
				if($cnt === $this->windowCnt){ //wraparound, no free slots
					throw new \InvalidStateException("No free window IDs found");
				}
			}while(isset($this->windowIndex[$cnt]));
			$this->windowCnt = $cnt;
		}else{
			$cnt = $forceId;
			if(isset($this->windowIndex[$cnt])){
				throw new \InvalidArgumentException("Requested force ID $forceId already in use");
			}
		}

		$this->windowIndex[$cnt] = $inventory;
		$this->windows[spl_object_hash($inventory)] = $cnt;
		if($inventory->open($this)){
			if($isPermanent){
				$this->permanentWindows[$cnt] = true;
			}
			return $cnt;
		}else{
			$this->removeWindow($inventory);

			return -1;
		}
	}

	/**
	 * Removes an inventory window from the player.
	 *
	 * @param Inventory $inventory
	 * @param bool      $force Forces removal of permanent windows such as normal inventory, cursor
	 *
	 * @throws \BadMethodCallException if trying to remove a fixed inventory window without the `force` parameter as true
	 */
	public function removeWindow(Inventory $inventory, bool $force = false){
		$id = $this->windows[$hash = spl_object_hash($inventory)] ?? null;

		if($id !== null and !$force and isset($this->permanentWindows[$id])){
			throw new \BadMethodCallException("Cannot remove fixed window $id (" . get_class($inventory) . ") from " . $this->getName());
		}

		$inventory->close($this);
		if($id !== null){
			unset($this->windows[$hash], $this->windowIndex[$id], $this->permanentWindows[$id]);
		}
	}

	/**
	 * Removes all inventory windows from the player. By default this WILL NOT remove permanent windows.
	 *
	 * @param bool $removePermanentWindows Whether to remove permanent windows.
	 */
	public function removeAllWindows(bool $removePermanentWindows = false){
		foreach($this->windowIndex as $id => $window){
			if(!$removePermanentWindows and isset($this->permanentWindows[$id])){
				continue;
			}

			$this->removeWindow($window, $removePermanentWindows);
		}
	}

	public function sendAllInventories(){
		foreach($this->windowIndex as $id => $inventory){
			$inventory->sendContents($this);
		}
	}

	public function setMetadata(string $metadataKey, MetadataValue $newMetadataValue){
		$this->server->getPlayerMetadata()->setMetadata($this, $metadataKey, $newMetadataValue);
	}

	public function getMetadata(string $metadataKey){
		return $this->server->getPlayerMetadata()->getMetadata($this, $metadataKey);
	}

	public function hasMetadata(string $metadataKey) : bool{
		return $this->server->getPlayerMetadata()->hasMetadata($this, $metadataKey);
	}

	public function removeMetadata(string $metadataKey, Plugin $owningPlugin){
		$this->server->getPlayerMetadata()->removeMetadata($this, $metadataKey, $owningPlugin);
	}

	public function onChunkChanged(Chunk $chunk){
		if(isset($this->usedChunks[$hash = Level::chunkHash($chunk->getX(), $chunk->getZ())])){
			$this->usedChunks[$hash] = false;
			$this->nextChunkOrderRun = 0;
		}
	}

	public function onChunkLoaded(Chunk $chunk){

	}

	public function onChunkPopulated(Chunk $chunk){

	}

	public function onChunkUnloaded(Chunk $chunk){

	}

	public function onBlockChanged(Vector3 $block){

	}

	public function getLoaderId() : int{
		return $this->loaderId;
	}
}<|MERGE_RESOLUTION|>--- conflicted
+++ resolved
@@ -279,11 +279,6 @@
 	/** @var Form[] */
 	protected $forms = [];
 
-	/** @var float */
-	protected $lastRightClickTime = 0.0;
-	/** @var Vector3|null */
-	protected $lastRightClickPos = null;
-
 	/**
 	 * @return TranslationContainer|string
 	 */
@@ -2041,149 +2036,8 @@
 			}
 		}
 
-<<<<<<< HEAD
 		//TODO: check if item has a release action - if it doesn't, this shouldn't be set
 		$this->setUsingItem(true);
-=======
-				return true;
-			case InventoryTransactionPacket::TYPE_USE_ITEM:
-				$blockVector = new Vector3($packet->trData->x, $packet->trData->y, $packet->trData->z);
-				$face = $packet->trData->face;
-
-				$type = $packet->trData->actionType;
-				switch($type){
-					case InventoryTransactionPacket::USE_ITEM_ACTION_CLICK_BLOCK:
-						//TODO: start hack for client spam bug
-						$spamBug = ($this->lastRightClickPos !== null and
-							microtime(true) - $this->lastRightClickTime < 0.1 and //100ms
-							$this->lastRightClickPos->distanceSquared($packet->trData->clickPos) < 0.00001 //signature spam bug has 0 distance, but allow some error
-						);
-						//get rid of continued spam if the player clicks and holds right-click
-						$this->lastRightClickPos = clone $packet->trData->clickPos;
-						$this->lastRightClickTime = microtime(true);
-						if($spamBug){
-							return true;
-						}
-						//TODO: end hack for client spam bug
-
-						$this->setUsingItem(false);
-
-						if(!$this->canInteract($blockVector->add(0.5, 0.5, 0.5), 13) or $this->isSpectator()){
-						}elseif($this->isCreative()){
-							$item = $this->inventory->getItemInHand();
-							if($this->level->useItemOn($blockVector, $item, $face, $packet->trData->clickPos, $this, true)){
-								return true;
-							}
-						}elseif(!$this->inventory->getItemInHand()->equals($packet->trData->itemInHand)){
-							$this->inventory->sendHeldItem($this);
-						}else{
-							$item = $this->inventory->getItemInHand();
-							$oldItem = clone $item;
-							if($this->level->useItemOn($blockVector, $item, $face, $packet->trData->clickPos, $this, true)){
-								if(!$item->equalsExact($oldItem)){
-									$this->inventory->setItemInHand($item);
-									$this->inventory->sendHeldItem($this->hasSpawned);
-								}
-
-								return true;
-							}
-						}
-
-						$this->inventory->sendHeldItem($this);
-
-						if($blockVector->distanceSquared($this) > 10000){
-							return true;
-						}
-
-						$target = $this->level->getBlock($blockVector);
-						$block = $target->getSide($face);
-
-						/** @var Block[] $blocks */
-						$blocks = array_merge($target->getAllSides(), $block->getAllSides()); //getAllSides() on each of these will include $target and $block because they are next to each other
-
-						$this->level->sendBlocks([$this], $blocks, UpdateBlockPacket::FLAG_ALL_PRIORITY);
-
-						return true;
-					case InventoryTransactionPacket::USE_ITEM_ACTION_BREAK_BLOCK:
-						$this->doCloseInventory();
-
-						$item = $this->inventory->getItemInHand();
-						$oldItem = clone $item;
-
-						if($this->canInteract($blockVector->add(0.5, 0.5, 0.5), $this->isCreative() ? 13 : 7) and $this->level->useBreakOn($blockVector, $item, $this, true)){
-							if($this->isSurvival()){
-								if(!$item->equalsExact($oldItem)){
-									$this->inventory->setItemInHand($item);
-									$this->inventory->sendHeldItem($this->hasSpawned);
-								}
-
-								$this->exhaust(0.025, PlayerExhaustEvent::CAUSE_MINING);
-							}
-							return true;
-						}
-
-						$this->inventory->sendContents($this);
-						$this->inventory->sendHeldItem($this);
-
-						$target = $this->level->getBlock($blockVector);
-						/** @var Block[] $blocks */
-						$blocks = $target->getAllSides();
-						$blocks[] = $target;
-
-						$this->level->sendBlocks([$this], $blocks, UpdateBlockPacket::FLAG_ALL_PRIORITY);
-
-						foreach($blocks as $b){
-							$tile = $this->level->getTile($b);
-							if($tile instanceof Spawnable){
-								$tile->spawnTo($this);
-							}
-						}
-
-						return true;
-					case InventoryTransactionPacket::USE_ITEM_ACTION_CLICK_AIR:
-						$directionVector = $this->getDirectionVector();
-
-						if($this->isCreative()){
-							$item = $this->inventory->getItemInHand();
-						}elseif(!$this->inventory->getItemInHand()->equals($packet->trData->itemInHand)){
-							$this->inventory->sendHeldItem($this);
-							return true;
-						}else{
-							$item = $this->inventory->getItemInHand();
-						}
-
-						$ev = new PlayerInteractEvent($this, $item, null, $directionVector, $face, PlayerInteractEvent::RIGHT_CLICK_AIR);
-						if($this->hasItemCooldown($item)){
-							$ev->setCancelled();
-						}
-
-						$ev->call();
-						if($ev->isCancelled()){
-							$this->inventory->sendHeldItem($this);
-							return true;
-						}
-
-						if($item->onClickAir($this, $directionVector)){
-							$this->resetItemCooldown($item);
-							if($this->isSurvival()){
-								$this->inventory->setItemInHand($item);
-							}
-						}
-
-						$this->setUsingItem(true);
-
-						return true;
-					default:
-						//unknown
-						break;
-				}
-				break;
-			case InventoryTransactionPacket::TYPE_USE_ITEM_ON_ENTITY:
-				$target = $this->level->getEntity($packet->trData->entityRuntimeId);
-				if($target === null){
-					return false;
-				}
->>>>>>> 9ed1b5ca
 
 		return true;
 	}
