<?php

/*
 *
 *  ____            _        _   __  __ _                  __  __ ____
 * |  _ \ ___   ___| | _____| |_|  \/  (_)_ __   ___      |  \/  |  _ \
 * | |_) / _ \ / __| |/ / _ \ __| |\/| | | '_ \ / _ \_____| |\/| | |_) |
 * |  __/ (_) | (__|   <  __/ |_| |  | | | | | |  __/_____| |  | |  __/
 * |_|   \___/ \___|_|\_\___|\__|_|  |_|_|_| |_|\___|     |_|  |_|_|
 *
 * This program is free software: you can redistribute it and/or modify
 * it under the terms of the GNU Lesser General Public License as published by
 * the Free Software Foundation, either version 3 of the License, or
 * (at your option) any later version.
 *
 * @author PocketMine Team
 * @link http://www.pocketmine.net/
 *
 *
*/

namespace pocketmine;

use pocketmine\block\Air;
use pocketmine\block\Block;
use pocketmine\command\Command;
use pocketmine\command\CommandSender;
use pocketmine\entity\Arrow;
use pocketmine\entity\Effect;
use pocketmine\entity\Entity;
use pocketmine\entity\Human;
use pocketmine\entity\Item as DroppedItem;
use pocketmine\entity\Living;
use pocketmine\entity\Projectile;
use pocketmine\event\entity\EntityDamageByBlockEvent;
use pocketmine\event\entity\EntityDamageByEntityEvent;
use pocketmine\event\entity\EntityDamageEvent;
use pocketmine\event\entity\EntityShootBowEvent;
use pocketmine\event\entity\ProjectileLaunchEvent;
use pocketmine\event\inventory\CraftItemEvent;
use pocketmine\event\inventory\InventoryCloseEvent;
use pocketmine\event\inventory\InventoryPickupArrowEvent;
use pocketmine\event\inventory\InventoryPickupItemEvent;
use pocketmine\event\player\cheat\PlayerIllegalMoveEvent;
use pocketmine\event\player\PlayerAchievementAwardedEvent;
use pocketmine\event\player\PlayerAnimationEvent;
use pocketmine\event\player\PlayerBedEnterEvent;
use pocketmine\event\player\PlayerBedLeaveEvent;
use pocketmine\event\player\PlayerChatEvent;
use pocketmine\event\player\PlayerCommandPreprocessEvent;
use pocketmine\event\player\PlayerDeathEvent;
use pocketmine\event\player\PlayerDropItemEvent;
use pocketmine\event\player\PlayerExhaustEvent;
use pocketmine\event\player\PlayerGameModeChangeEvent;
use pocketmine\event\player\PlayerInteractEvent;
use pocketmine\event\player\PlayerItemConsumeEvent;
use pocketmine\event\player\PlayerJoinEvent;
use pocketmine\event\player\PlayerKickEvent;
use pocketmine\event\player\PlayerLoginEvent;
use pocketmine\event\player\PlayerMoveEvent;
use pocketmine\event\player\PlayerPreLoginEvent;
use pocketmine\event\player\PlayerQuitEvent;
use pocketmine\event\player\PlayerRespawnEvent;
use pocketmine\event\player\PlayerToggleFlightEvent;
use pocketmine\event\player\PlayerToggleSneakEvent;
use pocketmine\event\player\PlayerToggleSprintEvent;
use pocketmine\event\player\PlayerTransferEvent;
use pocketmine\event\server\DataPacketReceiveEvent;
use pocketmine\event\server\DataPacketSendEvent;
use pocketmine\event\TextContainer;
use pocketmine\event\Timings;
use pocketmine\event\TranslationContainer;
use pocketmine\inventory\BaseTransaction;
use pocketmine\inventory\BigShapedRecipe;
use pocketmine\inventory\BigShapelessRecipe;
use pocketmine\inventory\FurnaceInventory;
use pocketmine\inventory\Inventory;
use pocketmine\inventory\InventoryHolder;
use pocketmine\inventory\PlayerInventory;
use pocketmine\inventory\ShapedRecipe;
use pocketmine\inventory\ShapelessRecipe;
use pocketmine\inventory\SimpleTransactionGroup;
use pocketmine\item\Item;
use pocketmine\level\ChunkLoader;
use pocketmine\level\format\Chunk;
use pocketmine\level\Level;
use pocketmine\level\Location;
use pocketmine\level\Position;
use pocketmine\level\sound\LaunchSound;
use pocketmine\level\WeakPosition;
use pocketmine\math\AxisAlignedBB;
use pocketmine\math\Vector2;
use pocketmine\math\Vector3;
use pocketmine\metadata\MetadataValue;
use pocketmine\nbt\NBT;
use pocketmine\nbt\tag\ByteTag;
use pocketmine\nbt\tag\CompoundTag;
use pocketmine\nbt\tag\DoubleTag;
use pocketmine\nbt\tag\FloatTag;
use pocketmine\nbt\tag\IntTag;
use pocketmine\nbt\tag\ListTag;
use pocketmine\nbt\tag\LongTag;
use pocketmine\nbt\tag\ShortTag;
use pocketmine\nbt\tag\StringTag;
use pocketmine\network\mcpe\NetworkSession;
use pocketmine\network\mcpe\protocol\AddEntityPacket;
use pocketmine\network\mcpe\protocol\AddHangingEntityPacket;
use pocketmine\network\mcpe\protocol\AddItemEntityPacket;
use pocketmine\network\mcpe\protocol\AddItemPacket;
use pocketmine\network\mcpe\protocol\AddPaintingPacket;
use pocketmine\network\mcpe\protocol\AddPlayerPacket;
use pocketmine\network\mcpe\protocol\AdventureSettingsPacket;
use pocketmine\network\mcpe\protocol\AnimatePacket;
use pocketmine\network\mcpe\protocol\AvailableCommandsPacket;
use pocketmine\network\mcpe\protocol\BlockEntityDataPacket;
use pocketmine\network\mcpe\protocol\BlockEventPacket;
use pocketmine\network\mcpe\protocol\BlockPickRequestPacket;
use pocketmine\network\mcpe\protocol\ChangeDimensionPacket;
use pocketmine\network\mcpe\protocol\ChunkRadiusUpdatedPacket;
use pocketmine\network\mcpe\protocol\ClientboundMapItemDataPacket;
use pocketmine\network\mcpe\protocol\ClientToServerHandshakePacket;
use pocketmine\network\mcpe\protocol\CommandBlockUpdatePacket;
use pocketmine\network\mcpe\protocol\CommandStepPacket;
use pocketmine\network\mcpe\protocol\ContainerClosePacket;
use pocketmine\network\mcpe\protocol\ContainerOpenPacket;
use pocketmine\network\mcpe\protocol\ContainerSetContentPacket;
use pocketmine\network\mcpe\protocol\ContainerSetDataPacket;
use pocketmine\network\mcpe\protocol\ContainerSetSlotPacket;
use pocketmine\network\mcpe\protocol\CraftingDataPacket;
use pocketmine\network\mcpe\protocol\CraftingEventPacket;
use pocketmine\network\mcpe\protocol\DataPacket;
use pocketmine\network\mcpe\protocol\DisconnectPacket;
use pocketmine\network\mcpe\protocol\DropItemPacket;
use pocketmine\network\mcpe\protocol\EntityEventPacket;
use pocketmine\network\mcpe\protocol\ExplodePacket;
use pocketmine\network\mcpe\protocol\FullChunkDataPacket;
use pocketmine\network\mcpe\protocol\HurtArmorPacket;
use pocketmine\network\mcpe\protocol\InteractPacket;
use pocketmine\network\mcpe\protocol\InventoryActionPacket;
use pocketmine\network\mcpe\protocol\ItemFrameDropItemPacket;
use pocketmine\network\mcpe\protocol\LevelEventPacket;
use pocketmine\network\mcpe\protocol\LevelSoundEventPacket;
use pocketmine\network\mcpe\protocol\LoginPacket;
use pocketmine\network\mcpe\protocol\MapInfoRequestPacket;
use pocketmine\network\mcpe\protocol\MobArmorEquipmentPacket;
use pocketmine\network\mcpe\protocol\MobEffectPacket;
use pocketmine\network\mcpe\protocol\MobEquipmentPacket;
use pocketmine\network\mcpe\protocol\MoveEntityPacket;
use pocketmine\network\mcpe\protocol\MovePlayerPacket;
use pocketmine\network\mcpe\protocol\PlayerActionPacket;
use pocketmine\network\mcpe\protocol\EntityFallPacket;
use pocketmine\network\mcpe\protocol\PlayerInputPacket;
use pocketmine\network\mcpe\protocol\PlayerListPacket;
use pocketmine\network\mcpe\protocol\PlaySoundPacket;
use pocketmine\network\mcpe\protocol\PlayStatusPacket;
use pocketmine\network\mcpe\protocol\ProtocolInfo;
use pocketmine\network\mcpe\protocol\RemoveBlockPacket;
use pocketmine\network\mcpe\protocol\RemoveEntityPacket;
use pocketmine\network\mcpe\protocol\ReplaceItemInSlotPacket;
use pocketmine\network\mcpe\protocol\RequestChunkRadiusPacket;
use pocketmine\network\mcpe\protocol\ResourcePackChunkDataPacket;
use pocketmine\network\mcpe\protocol\ResourcePackChunkRequestPacket;
use pocketmine\network\mcpe\protocol\ResourcePackClientResponsePacket;
use pocketmine\network\mcpe\protocol\ResourcePackDataInfoPacket;
use pocketmine\network\mcpe\protocol\ResourcePacksInfoPacket;
use pocketmine\network\mcpe\protocol\ResourcePackStackPacket;
use pocketmine\network\mcpe\protocol\RespawnPacket;
use pocketmine\network\mcpe\protocol\RiderJumpPacket;
use pocketmine\network\mcpe\protocol\ServerToClientHandshakePacket;
use pocketmine\network\mcpe\protocol\SetCommandsEnabledPacket;
use pocketmine\network\mcpe\protocol\SetDifficultyPacket;
use pocketmine\network\mcpe\protocol\SetEntityDataPacket;
use pocketmine\network\mcpe\protocol\SetEntityLinkPacket;
use pocketmine\network\mcpe\protocol\SetEntityMotionPacket;
use pocketmine\network\mcpe\protocol\SetHealthPacket;
use pocketmine\network\mcpe\protocol\SetPlayerGameTypePacket;
use pocketmine\network\mcpe\protocol\SetSpawnPositionPacket;
use pocketmine\network\mcpe\protocol\SetTimePacket;
use pocketmine\network\mcpe\protocol\SetTitlePacket;
use pocketmine\network\mcpe\protocol\ShowCreditsPacket;
use pocketmine\network\mcpe\protocol\SpawnExperienceOrbPacket;
use pocketmine\network\mcpe\protocol\StartGamePacket;
use pocketmine\network\mcpe\protocol\StopSoundPacket;
use pocketmine\network\mcpe\protocol\TakeItemEntityPacket;
use pocketmine\network\mcpe\protocol\TextPacket;
use pocketmine\network\mcpe\protocol\TransferPacket;
use pocketmine\network\mcpe\protocol\UnknownPacket;
use pocketmine\network\mcpe\protocol\UpdateAttributesPacket;
use pocketmine\network\mcpe\protocol\UpdateBlockPacket;
use pocketmine\network\mcpe\protocol\UpdateTradePacket;
use pocketmine\network\mcpe\protocol\UseItemPacket;
use pocketmine\network\SourceInterface;
use pocketmine\permission\PermissibleBase;
use pocketmine\permission\PermissionAttachment;
use pocketmine\plugin\Plugin;
use pocketmine\resourcepacks\ResourcePack;
use pocketmine\tile\ItemFrame;
use pocketmine\tile\Spawnable;
use pocketmine\tile\Tile;
use pocketmine\utils\TextFormat;
use pocketmine\utils\UUID;


/**
 * Main class that handles networking, recovery, and packet sending to the server part
 */
class Player extends Human implements CommandSender, InventoryHolder, ChunkLoader, IPlayer, NetworkSession{

	const SURVIVAL = 0;
	const CREATIVE = 1;
	const ADVENTURE = 2;
	const SPECTATOR = 3;
	const VIEW = Player::SPECTATOR;

	/**
	 * Checks a supplied username and checks it is valid.
	 * @param string $name
	 *
	 * @return bool
	 */
	public static function isValidUserName(string $name) : bool{
		$lname = strtolower($name);
		$len = strlen($name);
		return $lname !== "rcon" and $lname !== "console" and $len >= 1 and $len <= 16 and preg_match("/[^A-Za-z0-9_]/", $name) === 0;
	}

	/**
	 * Checks the length of a supplied skin bitmap and returns whether the length is valid.
	 * @param string $skin
	 *
	 * @return bool
	 */
	public static function isValidSkin(string $skin) : bool{
		return strlen($skin) === 64 * 64 * 4 or strlen($skin) === 64 * 32 * 4;
	}

	/** @var SourceInterface */
	protected $interface;

	/** @var bool */
	public $playedBefore;
	public $spawned = false;
	public $loggedIn = false;
	public $joined = false;
	public $gamemode;
	public $lastBreak;

	protected $windowCnt = 2;
	/** @var \SplObjectStorage<Inventory> */
	protected $windows;
	/** @var Inventory[] */
	protected $windowIndex = [];

	protected $messageCounter = 2;

	private $clientSecret;

	/** @var Vector3 */
	public $speed = null;

	public $achievements = [];
	/** @var SimpleTransactionGroup */
	protected $currentTransaction = null;
	public $craftingType = 0; //0 = 2x2 crafting, 1 = 3x3 crafting, 2 = stonecutter

	public $creationTime = 0;

	protected $randomClientId;

	/** @var Vector3 */
	protected $forceMovement = null;
	/** @var Vector3 */
	protected $teleportPosition = null;
	protected $connected = true;
	protected $ip;
	protected $removeFormat = true;
	protected $port;
	protected $username;
	protected $iusername;
	protected $displayName;
	protected $startAction = -1;
	/** @var Vector3 */
	protected $sleeping = null;
	protected $clientID = null;

	private $loaderId = null;

	protected $stepHeight = 0.6;

	public $usedChunks = [];
	protected $chunkLoadCount = 0;
	protected $loadQueue = [];
	protected $nextChunkOrderRun = 5;

	/** @var Player[] */
	protected $hiddenPlayers = [];

	/** @var Vector3 */
	protected $newPosition;

	protected $viewDistance = -1;
	protected $chunksPerTick;
	protected $spawnThreshold;
	/** @var null|WeakPosition */
	private $spawnPosition = null;

	protected $inAirTicks = 0;
	protected $startAirTicks = 5;

	//TODO: Abilities
	protected $autoJump = true;
	protected $allowFlight = false;
	protected $flying = false;

	protected $allowMovementCheats = false;
	protected $allowInstaBreak = false;

	private $needACK = [];

	private $batchedPackets = [];

	/** @var PermissibleBase */
	private $perm = null;

	public function getLeaveMessage(){
		return new TranslationContainer(TextFormat::YELLOW . "%multiplayer.player.left", [
			$this->getDisplayName()
		]);
	}

	/**
	 * This might disappear in the future.
	 * Please use getUniqueId() instead (IP + clientId + name combo, in the future it'll change to real UUID for online
	 * auth)
	 *
	 * @deprecated
	 *
	 */
	public function getClientId(){
		return $this->randomClientId;
	}

	public function getClientSecret(){
		return $this->clientSecret;
	}

	public function isBanned(){
		return $this->server->getNameBans()->isBanned($this->iusername);
	}

	public function setBanned($value){
		if($value === true){
			$this->server->getNameBans()->addBan($this->getName(), null, null, null);
			$this->kick("You have been banned");
		}else{
			$this->server->getNameBans()->remove($this->getName());
		}
	}

	public function isWhitelisted(){
		return $this->server->isWhitelisted($this->iusername);
	}

	public function setWhitelisted($value){
		if($value === true){
			$this->server->addWhitelist($this->iusername);
		}else{
			$this->server->removeWhitelist($this->iusername);
		}
	}

	public function getPlayer(){
		return $this;
	}

	public function getFirstPlayed(){
		return $this->namedtag instanceof CompoundTag ? $this->namedtag["firstPlayed"] : null;
	}

	public function getLastPlayed(){
		return $this->namedtag instanceof CompoundTag ? $this->namedtag["lastPlayed"] : null;
	}

	public function hasPlayedBefore(){
		return $this->playedBefore;
	}

	public function setAllowFlight($value){
		$this->allowFlight = (bool) $value;
		$this->sendSettings();
	}

	public function getAllowFlight() : bool{
		return $this->allowFlight;
	}

	public function setFlying(bool $value){
		$this->flying = $value;
		$this->sendSettings();
	}

	public function isFlying() : bool{
		return $this->flying;
	}

	public function setAutoJump($value){
		$this->autoJump = $value;
		$this->sendSettings();
	}

	public function hasAutoJump(){
		return $this->autoJump;
	}

	public function allowMovementCheats() : bool{
		return $this->allowMovementCheats;
	}

	public function setAllowMovementCheats(bool $value = false){
		$this->allowMovementCheats = $value;
	}

	public function allowInstaBreak() : bool{
		return $this->allowInstaBreak;
	}

	public function setAllowInstaBreak(bool $value = false){
		$this->allowInstaBreak = $value;
	}

	/**
	 * @param Player $player
	 */
	public function spawnTo(Player $player){
		if($this->spawned and $player->spawned and $this->isAlive() and $player->isAlive() and $player->getLevel() === $this->level and $player->canSee($this) and !$this->isSpectator()){
			parent::spawnTo($player);
		}
	}

	/**
	 * @return Server
	 */
	public function getServer(){
		return $this->server;
	}

	/**
	 * @return bool
	 */
	public function getRemoveFormat(){
		return $this->removeFormat;
	}

	/**
	 * @param bool $remove
	 */
	public function setRemoveFormat($remove = true){
		$this->removeFormat = (bool) $remove;
	}

	/**
	 * @param Player $player
	 *
	 * @return bool
	 */
	public function canSee(Player $player){
		return !isset($this->hiddenPlayers[$player->getRawUniqueId()]);
	}

	/**
	 * @param Player $player
	 */
	public function hidePlayer(Player $player){
		if($player === $this){
			return;
		}
		$this->hiddenPlayers[$player->getRawUniqueId()] = $player;
		$player->despawnFrom($this);
	}

	/**
	 * @param Player $player
	 */
	public function showPlayer(Player $player){
		if($player === $this){
			return;
		}
		unset($this->hiddenPlayers[$player->getRawUniqueId()]);
		if($player->isOnline()){
			$player->spawnTo($this);
		}
	}

	public function canCollideWith(Entity $entity){
		return false;
	}

	public function resetFallDistance(){
		parent::resetFallDistance();
		if($this->inAirTicks !== 0){
			$this->startAirTicks = 5;
		}
		$this->inAirTicks = 0;
	}

	public function getViewDistance() : int{
		return $this->viewDistance;
	}

	public function setViewDistance(int $distance){
		$this->viewDistance = $this->server->getAllowedViewDistance($distance);

		$this->spawnThreshold = (int) (min($this->viewDistance, $this->server->getProperty("chunk-sending.spawn-radius", 4)) ** 2 * M_PI);

		$pk = new ChunkRadiusUpdatedPacket();
		$pk->radius = $this->viewDistance;
		$this->dataPacket($pk);
	}

	/**
	 * @return bool
	 */
	public function isOnline(){
		return $this->connected === true and $this->loggedIn === true;
	}

	/**
	 * @return bool
	 */
	public function isOp(){
		return $this->server->isOp($this->getName());
	}

	/**
	 * @param bool $value
	 */
	public function setOp($value){
		if($value === $this->isOp()){
			return;
		}

		if($value === true){
			$this->server->addOp($this->getName());
		}else{
			$this->server->removeOp($this->getName());
		}

		$this->sendSettings();
	}

	/**
	 * @param permission\Permission|string $name
	 *
	 * @return bool
	 */
	public function isPermissionSet($name){
		return $this->perm->isPermissionSet($name);
	}

	/**
	 * @param permission\Permission|string $name
	 *
	 * @return bool
	 *
	 * @throws \InvalidStateException if the player is closed
	 */
	public function hasPermission($name){
		if($this->closed){
			throw new \InvalidStateException("Trying to get permissions of closed player");
		}
		return $this->perm->hasPermission($name);
	}

	/**
	 * @param Plugin $plugin
	 * @param string $name
	 * @param bool   $value
	 *
	 * @return permission\PermissionAttachment
	 */
	public function addAttachment(Plugin $plugin, $name = null, $value = null){
		return $this->perm->addAttachment($plugin, $name, $value);
	}

	/**
	 * @param PermissionAttachment $attachment
	 */
	public function removeAttachment(PermissionAttachment $attachment){
		$this->perm->removeAttachment($attachment);
	}

	public function recalculatePermissions(){
		$this->server->getPluginManager()->unsubscribeFromPermission(Server::BROADCAST_CHANNEL_USERS, $this);
		$this->server->getPluginManager()->unsubscribeFromPermission(Server::BROADCAST_CHANNEL_ADMINISTRATIVE, $this);

		if($this->perm === null){
			return;
		}

		$this->perm->recalculatePermissions();

		if($this->hasPermission(Server::BROADCAST_CHANNEL_USERS)){
			$this->server->getPluginManager()->subscribeToPermission(Server::BROADCAST_CHANNEL_USERS, $this);
		}
		if($this->hasPermission(Server::BROADCAST_CHANNEL_ADMINISTRATIVE)){
			$this->server->getPluginManager()->subscribeToPermission(Server::BROADCAST_CHANNEL_ADMINISTRATIVE, $this);
		}

		$this->sendCommandData();
	}

	/**
	 * @return permission\PermissionAttachmentInfo[]
	 */
	public function getEffectivePermissions(){
		return $this->perm->getEffectivePermissions();
	}

	public function sendCommandData(){
		$data = [];
		foreach($this->server->getCommandMap()->getCommands() as $command){
			if(count($cmdData = $command->generateCustomCommandData($this)) > 0){
				$data[$command->getName()]["versions"][0] = $cmdData;
			}
		}

		if(count($data) > 0){
			//TODO: structure checking
			$pk = new AvailableCommandsPacket();
			$pk->commands = json_encode($data);
			$this->dataPacket($pk);
		}
	}

	/**
	 * @param SourceInterface $interface
	 * @param null            $clientID
	 * @param string          $ip
	 * @param int             $port
	 */
	public function __construct(SourceInterface $interface, $clientID, $ip, $port){
		$this->interface = $interface;
		$this->windows = new \SplObjectStorage();
		$this->perm = new PermissibleBase($this);
		$this->namedtag = new CompoundTag();
		$this->server = Server::getInstance();
		$this->lastBreak = PHP_INT_MAX;
		$this->ip = $ip;
		$this->port = $port;
		$this->clientID = $clientID;
		$this->loaderId = Level::generateChunkLoaderId($this);
		$this->chunksPerTick = (int) $this->server->getProperty("chunk-sending.per-tick", 4);
		$this->spawnThreshold = (int) (($this->server->getProperty("chunk-sending.spawn-radius", 4) ** 2) * M_PI);
		$this->spawnPosition = null;
		$this->gamemode = $this->server->getGamemode();
		$this->setLevel($this->server->getDefaultLevel());
		$this->newPosition = new Vector3(0, 0, 0);
		$this->boundingBox = new AxisAlignedBB(0, 0, 0, 0, 0, 0);

		$this->uuid = null;
		$this->rawUUID = null;

		$this->creationTime = microtime(true);

		$this->allowMovementCheats = (bool) $this->server->getProperty("player.anti-cheat.allow-movement-cheats", false);
		$this->allowInstaBreak = (bool) $this->server->getProperty("player.anti-cheat.allow-instabreak", false);
	}

	/**
	 * @param string $achievementId
	 */
	public function removeAchievement($achievementId){
		if($this->hasAchievement($achievementId)){
			$this->achievements[$achievementId] = false;
		}
	}

	/**
	 * @param string $achievementId
	 *
	 * @return bool
	 */
	public function hasAchievement($achievementId){
		if(!isset(Achievement::$list[$achievementId]) or !isset($this->achievements)){
			$this->achievements = [];

			return false;
		}

		return isset($this->achievements[$achievementId]) and $this->achievements[$achievementId] != false;
	}

	/**
	 * @return bool
	 */
	public function isConnected(){
		return $this->connected === true;
	}

	/**
	 * Gets the "friendly" name to display of this player to use in the chat.
	 *
	 * @return string
	 */
	public function getDisplayName(){
		return $this->displayName;
	}

	/**
	 * @param string $name
	 */
	public function setDisplayName($name){
		$this->displayName = $name;
		if($this->spawned){
			$this->server->updatePlayerListData($this->getUniqueId(), $this->getId(), $this->getDisplayName(), $this->getSkinId(), $this->getSkinData());
		}
	}

	public function setSkin($str, $skinId){
		parent::setSkin($str, $skinId);
		if($this->spawned){
			$this->server->updatePlayerListData($this->getUniqueId(), $this->getId(), $this->getDisplayName(), $skinId, $str);
		}
	}

	/**
	 * Gets the player IP address
	 *
	 * @return string
	 */
	public function getAddress(){
		return $this->ip;
	}

	/**
	 * @return int
	 */
	public function getPort(){
		return $this->port;
	}

	public function getNextPosition(){
		return $this->newPosition !== null ? new Position($this->newPosition->x, $this->newPosition->y, $this->newPosition->z, $this->level) : $this->getPosition();
	}

	/**
	 * @return bool
	 */
	public function isSleeping(){
		return $this->sleeping !== null;
	}

	public function getInAirTicks(){
		return $this->inAirTicks;
	}

	protected function switchLevel(Level $targetLevel){
		$oldLevel = $this->level;
		if(parent::switchLevel($targetLevel)){
			foreach($this->usedChunks as $index => $d){
				Level::getXZ($index, $X, $Z);
				$this->unloadChunk($X, $Z, $oldLevel);
			}

			$this->usedChunks = [];
			$this->level->sendTime($this);
		}
	}

	private function unloadChunk($x, $z, Level $level = null){
		$level = $level === null ? $this->level : $level;
		$index = Level::chunkHash($x, $z);
		if(isset($this->usedChunks[$index])){
			foreach($level->getChunkEntities($x, $z) as $entity){
				if($entity !== $this){
					$entity->despawnFrom($this);
				}
			}

			unset($this->usedChunks[$index]);
		}
		$level->unregisterChunkLoader($this, $x, $z);
		unset($this->loadQueue[$index]);
	}

	/**
	 * @return Position
	 */
	public function getSpawn(){
		if($this->hasValidSpawnPosition()){
			return $this->spawnPosition;
		}else{
			$level = $this->server->getDefaultLevel();

			return $level->getSafeSpawn();
		}
	}

	/**
	 * @return bool
	 */
	public function hasValidSpawnPosition() : bool{
		return $this->spawnPosition instanceof WeakPosition and $this->spawnPosition->isValid();
	}

	public function sendChunk($x, $z, $payload){
		if($this->connected === false){
			return;
		}

		$this->usedChunks[Level::chunkHash($x, $z)] = true;
		$this->chunkLoadCount++;

		if($payload instanceof DataPacket){
			$this->dataPacket($payload);
		}else{
			$pk = new FullChunkDataPacket();
			$pk->chunkX = $x;
			$pk->chunkZ = $z;
			$pk->data = $payload;
			$this->batchDataPacket($pk);
		}

		if($this->spawned){
			foreach($this->level->getChunkEntities($x, $z) as $entity){
				if($entity !== $this and !$entity->closed and $entity->isAlive()){
					$entity->spawnTo($this);
				}
			}
		}
	}

	protected function sendNextChunk(){
		if($this->connected === false){
			return;
		}

		Timings::$playerChunkSendTimer->startTiming();

		$count = 0;
		foreach($this->loadQueue as $index => $distance){
			if($count >= $this->chunksPerTick){
				break;
			}

			$X = null;
			$Z = null;
			Level::getXZ($index, $X, $Z);

			++$count;

			$this->usedChunks[$index] = false;
			$this->level->registerChunkLoader($this, $X, $Z, false);

			if(!$this->level->populateChunk($X, $Z)){
				if($this->spawned and $this->teleportPosition === null){
					continue;
				}else{
					break;
				}
			}

			unset($this->loadQueue[$index]);
			$this->level->requestChunk($X, $Z, $this);
		}

		if($this->chunkLoadCount >= $this->spawnThreshold and $this->spawned === false and $this->teleportPosition === null){
			$this->doFirstSpawn();
		}

		Timings::$playerChunkSendTimer->stopTiming();
	}

	protected function doFirstSpawn(){
		$this->spawned = true;

		$this->sendSettings();
		$this->sendPotionEffects($this);
		$this->sendData($this);
		$this->inventory->sendContents($this);
		$this->inventory->sendArmorContents($this);
		$this->inventory->sendHeldItem($this);

		$pos = $this->level->getSafeSpawn($this);

		$this->server->getPluginManager()->callEvent($ev = new PlayerRespawnEvent($this, $pos));

		$pos = $ev->getRespawnPosition();

		$pk = new RespawnPacket();
		$pk->x = $pos->x;
		$pk->y = $pos->y;
		$pk->z = $pos->z;
		$this->dataPacket($pk);

		$this->sendPlayStatus(PlayStatusPacket::PLAYER_SPAWN);

		if($this->hasPermission(Server::BROADCAST_CHANNEL_USERS)){
			$this->server->getPluginManager()->subscribeToPermission(Server::BROADCAST_CHANNEL_USERS, $this);
		}
		if($this->hasPermission(Server::BROADCAST_CHANNEL_ADMINISTRATIVE)){
			$this->server->getPluginManager()->subscribeToPermission(Server::BROADCAST_CHANNEL_ADMINISTRATIVE, $this);
		}

		$this->server->getPluginManager()->callEvent($ev = new PlayerJoinEvent($this,
			new TranslationContainer(TextFormat::YELLOW . "%multiplayer.player.joined", [
				$this->getDisplayName()
			])
		));
		if(strlen(trim($ev->getJoinMessage())) > 0){
			$this->server->broadcastMessage($ev->getJoinMessage());
		}

		$this->noDamageTicks = 60;

		foreach($this->usedChunks as $index => $c){
			Level::getXZ($index, $chunkX, $chunkZ);
			foreach($this->level->getChunkEntities($chunkX, $chunkZ) as $entity){
				if($entity !== $this and !$entity->closed and $entity->isAlive()){
					$entity->spawnTo($this);
				}
			}
		}

		$this->teleport($pos);

		$this->spawnToAll();

		if($this->server->getUpdater()->hasUpdate() and $this->hasPermission(Server::BROADCAST_CHANNEL_ADMINISTRATIVE)){
			$this->server->getUpdater()->showPlayerUpdate($this);
		}

		if($this->getHealth() <= 0){
			$pk = new RespawnPacket();
			$pos = $this->getSpawn();
			$pk->x = $pos->x;
			$pk->y = $pos->y;
			$pk->z = $pos->z;
			$this->dataPacket($pk);
		}

		$this->joined = true;
	}

	protected function orderChunks(){
		if($this->connected === false or $this->viewDistance === -1){
			return false;
		}

		Timings::$playerChunkOrderTimer->startTiming();

		$this->nextChunkOrderRun = 200;

		$radius = $this->server->getAllowedViewDistance($this->viewDistance);
		$radiusSquared = $radius ** 2;

		$newOrder = [];
		$unloadChunks = $this->usedChunks;

		$centerX = $this->x >> 4;
		$centerZ = $this->z >> 4;

		for($x = 0; $x < $radius; ++$x){
			for($z = 0; $z <= $x; ++$z){
				if(($x ** 2 + $z ** 2) > $radiusSquared){
					break; //skip to next band
				}

				//If the chunk is in the radius, others at the same offsets in different quadrants are also guaranteed to be.

				/* Top right quadrant */
				if(!isset($this->usedChunks[$index = Level::chunkHash($centerX + $x, $centerZ + $z)]) or $this->usedChunks[$index] === false){
					$newOrder[$index] = true;
				}
				unset($unloadChunks[$index]);

				/* Top left quadrant */
				if(!isset($this->usedChunks[$index = Level::chunkHash($centerX - $x - 1, $centerZ + $z)]) or $this->usedChunks[$index] === false){
					$newOrder[$index] = true;
				}
				unset($unloadChunks[$index]);

				/* Bottom right quadrant */
				if(!isset($this->usedChunks[$index = Level::chunkHash($centerX + $x, $centerZ - $z - 1)]) or $this->usedChunks[$index] === false){
					$newOrder[$index] = true;
				}
				unset($unloadChunks[$index]);


				/* Bottom left quadrant */
				if(!isset($this->usedChunks[$index = Level::chunkHash($centerX - $x - 1, $centerZ - $z - 1)]) or $this->usedChunks[$index] === false){
					$newOrder[$index] = true;
				}
				unset($unloadChunks[$index]);

				if($x !== $z){
					/* Top right quadrant mirror */
					if(!isset($this->usedChunks[$index = Level::chunkHash($centerX + $z, $centerZ + $x)]) or $this->usedChunks[$index] === false){
						$newOrder[$index] = true;
					}
					unset($unloadChunks[$index]);

					/* Top left quadrant mirror */
					if(!isset($this->usedChunks[$index = Level::chunkHash($centerX - $z - 1, $centerZ + $x)]) or $this->usedChunks[$index] === false){
						$newOrder[$index] = true;
					}
					unset($unloadChunks[$index]);

					/* Bottom right quadrant mirror */
					if(!isset($this->usedChunks[$index = Level::chunkHash($centerX + $z, $centerZ - $x - 1)]) or $this->usedChunks[$index] === false){
						$newOrder[$index] = true;
					}
					unset($unloadChunks[$index]);

					/* Bottom left quadrant mirror */
					if(!isset($this->usedChunks[$index = Level::chunkHash($centerX - $z - 1, $centerZ - $x - 1)]) or $this->usedChunks[$index] === false){
						$newOrder[$index] = true;
					}
					unset($unloadChunks[$index]);
				}
			}
		}

		foreach($unloadChunks as $index => $bool){
			Level::getXZ($index, $X, $Z);
			$this->unloadChunk($X, $Z);
		}

		$this->loadQueue = $newOrder;

		Timings::$playerChunkOrderTimer->stopTiming();

		return true;
	}

	/**
	 * Batch a Data packet into the channel list to send at the end of the tick
	 *
	 * @param DataPacket $packet
	 *
	 * @return bool
	 */
	public function batchDataPacket(DataPacket $packet){
		if($this->connected === false){
			return false;
		}

		$timings = Timings::getSendDataPacketTimings($packet);
		$timings->startTiming();
		$this->server->getPluginManager()->callEvent($ev = new DataPacketSendEvent($this, $packet));
		if($ev->isCancelled()){
			$timings->stopTiming();
			return false;
		}

		$this->batchedPackets[] = clone $packet;
		$timings->stopTiming();
		return true;
	}

	/**
	 * Sends an ordered DataPacket to the send buffer
	 *
	 * @param DataPacket $packet
	 * @param bool       $needACK
	 *
	 * @return int|bool
	 */
	public function dataPacket(DataPacket $packet, $needACK = false){
		if(!$this->connected){
			return false;
		}

		//Basic safety restriction. TODO: improve this
		if(!$this->loggedIn and !$packet->canBeSentBeforeLogin()){
			throw new \InvalidArgumentException("Attempted to send " . get_class($packet) . " to " . $this->getName() . " too early");
		}

		$timings = Timings::getSendDataPacketTimings($packet);
		$timings->startTiming();

		$this->server->getPluginManager()->callEvent($ev = new DataPacketSendEvent($this, $packet));
		if($ev->isCancelled()){
			$timings->stopTiming();
			return false;
		}

		$identifier = $this->interface->putPacket($this, $packet, $needACK, false);

		if($needACK and $identifier !== null){
			$this->needACK[$identifier] = false;

			$timings->stopTiming();
			return $identifier;
		}

		$timings->stopTiming();
		return true;
	}

	/**
	 * @param DataPacket $packet
	 * @param bool       $needACK
	 *
	 * @return bool|int
	 */
	public function directDataPacket(DataPacket $packet, $needACK = false){
		if($this->connected === false){
			return false;
		}

		//Basic safety restriction. TODO: improve this
		if(!$this->loggedIn and !$packet->canBeSentBeforeLogin()){
			throw new \InvalidArgumentException("Attempted to send " . get_class($packet) . " to " . $this->getName() . " too early");
		}

		$timings = Timings::getSendDataPacketTimings($packet);
		$timings->startTiming();
		$this->server->getPluginManager()->callEvent($ev = new DataPacketSendEvent($this, $packet));
		if($ev->isCancelled()){
			$timings->stopTiming();
			return false;
		}

		$identifier = $this->interface->putPacket($this, $packet, $needACK, true);

		if($needACK and $identifier !== null){
			$this->needACK[$identifier] = false;

			$timings->stopTiming();
			return $identifier;
		}

		$timings->stopTiming();
		return true;
	}

	/**
	 * @param Vector3 $pos
	 *
	 * @return boolean
	 */
	public function sleepOn(Vector3 $pos){
		if(!$this->isOnline()){
			return false;
		}

		foreach($this->level->getNearbyEntities($this->boundingBox->grow(2, 1, 2), $this) as $p){
			if($p instanceof Player){
				if($p->sleeping !== null and $pos->distance($p->sleeping) <= 0.1){
					return false;
				}
			}
		}

		$this->server->getPluginManager()->callEvent($ev = new PlayerBedEnterEvent($this, $this->level->getBlock($pos)));
		if($ev->isCancelled()){
			return false;
		}

		$this->sleeping = clone $pos;

		$this->setDataProperty(self::DATA_PLAYER_BED_POSITION, self::DATA_TYPE_POS, [$pos->x, $pos->y, $pos->z]);
		$this->setDataFlag(self::DATA_PLAYER_FLAGS, self::DATA_PLAYER_FLAG_SLEEP, true, self::DATA_TYPE_BYTE);

		$this->setSpawn($pos);

		$this->level->sleepTicks = 60;

		return true;
	}

	/**
	 * Sets the spawnpoint of the player (and the compass direction) to a Vector3, or set it on another world with a
	 * Position object
	 *
	 * @param Vector3|Position $pos
	 */
	public function setSpawn(Vector3 $pos){
		if(!($pos instanceof Position)){
			$level = $this->level;
		}else{
			$level = $pos->getLevel();
		}
		$this->spawnPosition = new WeakPosition($pos->x, $pos->y, $pos->z, $level);
		$pk = new SetSpawnPositionPacket();
		$pk->x = (int) $this->spawnPosition->x;
		$pk->y = (int) $this->spawnPosition->y;
		$pk->z = (int) $this->spawnPosition->z;
		$this->dataPacket($pk);
	}

	public function stopSleep(){
		if($this->sleeping instanceof Vector3){
			$this->server->getPluginManager()->callEvent($ev = new PlayerBedLeaveEvent($this, $this->level->getBlock($this->sleeping)));

			$this->sleeping = null;
			$this->setDataProperty(self::DATA_PLAYER_BED_POSITION, self::DATA_TYPE_POS, [0, 0, 0]);
			$this->setDataFlag(self::DATA_PLAYER_FLAGS, self::DATA_PLAYER_FLAG_SLEEP, false, self::DATA_TYPE_BYTE);

			$this->level->sleepTicks = 0;

			$pk = new AnimatePacket();
			$pk->eid = $this->id;
			$pk->action = 3; //Wake up
			$this->dataPacket($pk);
		}
	}

	/**
	 * @param string $achievementId
	 *
	 * @return bool
	 */
	public function awardAchievement($achievementId){
		if(isset(Achievement::$list[$achievementId]) and !$this->hasAchievement($achievementId)){
			foreach(Achievement::$list[$achievementId]["requires"] as $requirementId){
				if(!$this->hasAchievement($requirementId)){
					return false;
				}
			}
			$this->server->getPluginManager()->callEvent($ev = new PlayerAchievementAwardedEvent($this, $achievementId));
			if(!$ev->isCancelled()){
				$this->achievements[$achievementId] = true;
				Achievement::broadcast($this, $achievementId);

				return true;
			}else{
				return false;
			}
		}

		return false;
	}

	/**
	 * @return int
	 */
	public function getGamemode(){
		return $this->gamemode;
	}

	/**
	 * @internal
	 *
	 * Returns a client-friendly gamemode of the specified real gamemode
	 * This function takes care of handling gamemodes known to MCPE (as of 1.1.0.3, that includes Survival, Creative and Adventure)
	 *
	 * TODO: remove this when Spectator Mode gets added properly to MCPE
	 *
	 * @param int $gamemode
	 */
	public static function getClientFriendlyGamemode(int $gamemode) : int{
		$gamemode &= 0x03;
		if($gamemode === Player::SPECTATOR){
			return Player::CREATIVE;
		}

		return $gamemode;
	}

	/**
	 * Sets the gamemode, and if needed, kicks the Player.
	 *
	 * @param int  $gm
	 * @param bool $client if the client made this change in their GUI
	 *
	 * @return bool
	 */
	public function setGamemode(int $gm, bool $client = false){
		if($gm < 0 or $gm > 3 or $this->gamemode === $gm){
			return false;
		}

		$this->server->getPluginManager()->callEvent($ev = new PlayerGameModeChangeEvent($this, $gm));
		if($ev->isCancelled()){
			if($client){ //gamemode change by client in the GUI
				$this->sendGamemode();
			}
			return false;
		}

		$this->gamemode = $gm;

		$this->allowFlight = $this->isCreative();
		if($this->isSpectator()){
			$this->flying = true;
			$this->despawnFromAll();

			// Client automatically turns off flight controls when on the ground.
			// A combination of this hack and a new AdventureSettings flag FINALLY
			// fixes spectator flight controls. Thank @robske110 for this hack.
			$this->teleport($this->temporalVector->setComponents($this->x, $this->y + 0.1, $this->z));
		}else{
			if($this->isSurvival()){
				$this->flying = false;
			}
			$this->spawnToAll();
		}

		$this->resetFallDistance();

		$this->namedtag->playerGameType = new IntTag("playerGameType", $this->gamemode);
		if(!$client){ //Gamemode changed by server, do not send for client changes
			$this->sendGamemode();
		}else{
			Command::broadcastCommandMessage($this, new TranslationContainer("commands.gamemode.success.self", [Server::getGamemodeString($gm)]));
		}

		$this->sendSettings();

		$this->inventory->sendContents($this);
		$this->inventory->sendContents($this->getViewers());
		$this->inventory->sendHeldItem($this->hasSpawned);
		if($this->isCreative()){
			$this->inventory->sendCreativeContents();
		}

		return true;
	}

	/**
	 * @internal
	 * Sends the player's gamemode to the client.
	 */
	public function sendGamemode(){
		$pk = new SetPlayerGameTypePacket();
		$pk->gamemode = Player::getClientFriendlyGamemode($this->gamemode);
		$this->dataPacket($pk);
	}

	/**
	 * Sends all the option flags
	 */
	public function sendSettings(){
		$pk = new AdventureSettingsPacket();
		$pk->flags = 0;
		$pk->worldImmutable = $this->isSpectator();
		$pk->autoJump = $this->autoJump;
		$pk->allowFlight = $this->allowFlight;
		$pk->noClip = $this->isSpectator();
		$pk->isFlying = $this->flying;
		$pk->userPermission = ($this->isOp() ? AdventureSettingsPacket::PERMISSION_OPERATOR : AdventureSettingsPacket::PERMISSION_NORMAL);
		$this->dataPacket($pk);
	}

	/**
	 * NOTE: Because Survival and Adventure Mode share some similar behaviour, this method will also return true if the player is
	 * in Adventure Mode. Supply the $literal parameter as true to force a literal Survival Mode check.
	 *
	 * @param bool $literal whether a literal check should be performed
	 *
	 * @return bool
	 */
	public function isSurvival(bool $literal = false) : bool{
		if($literal){
			return $this->gamemode === Player::SURVIVAL;
		}else{
			return ($this->gamemode & 0x01) === 0;
		}
	}

	/**
	 * NOTE: Because Creative and Spectator Mode share some similar behaviour, this method will also return true if the player is
	 * in Spectator Mode. Supply the $literal parameter as true to force a literal Creative Mode check.
	 *
	 * @param bool $literal whether a literal check should be performed
	 *
	 * @return bool
	 */
	public function isCreative(bool $literal = false) : bool{
		if($literal){
			return $this->gamemode === Player::CREATIVE;
		}else{
			return ($this->gamemode & 0x01) === 1;
		}
	}

	/**
	 * NOTE: Because Adventure and Spectator Mode share some similar behaviour, this method will also return true if the player is
	 * in Spectator Mode. Supply the $literal parameter as true to force a literal Adventure Mode check.
	 *
	 * @param bool $literal whether a literal check should be performed
	 *
	 * @return bool
	 */
	public function isAdventure(bool $literal = false) : bool{
		if($literal){
			return $this->gamemode === Player::ADVENTURE;
		}else{
			return ($this->gamemode & 0x02) > 0;
		}
	}

	/**
	 * @return bool
	 */
	public function isSpectator() : bool{
		return $this->gamemode === Player::SPECTATOR;
	}

	public function isFireProof() : bool{
		return $this->isCreative();
	}

	public function getDrops(){
		if(!$this->isCreative()){
			return parent::getDrops();
		}

		return [];
	}

	protected function checkGroundState($movX, $movY, $movZ, $dx, $dy, $dz){
		if(!$this->onGround or $movY != 0){
			$bb = clone $this->boundingBox;
			$bb->maxY = $bb->minY + 0.5;
			$bb->minY -= 1;
			if(count($this->level->getCollisionBlocks($bb, true)) > 0){
				$this->onGround = true;
			}else{
				$this->onGround = false;
			}
		}
		$this->isCollided = $this->onGround;
	}

	protected function checkBlockCollision(){
		foreach($this->getBlocksAround() as $block){
			$block->onEntityCollide($this);
		}
	}

	protected function checkNearEntities($tickDiff){
		foreach($this->level->getNearbyEntities($this->boundingBox->grow(1, 0.5, 1), $this) as $entity){
			$entity->scheduleUpdate();

			if(!$entity->isAlive()){
				continue;
			}

			if($entity instanceof Arrow and $entity->hadCollision){
				$item = Item::get(Item::ARROW, 0, 1);
				if($this->isSurvival() and !$this->inventory->canAddItem($item)){
					continue;
				}

				$this->server->getPluginManager()->callEvent($ev = new InventoryPickupArrowEvent($this->inventory, $entity));
				if($ev->isCancelled()){
					continue;
				}

				$pk = new TakeItemEntityPacket();
				$pk->eid = $this->id;
				$pk->target = $entity->getId();
				$this->server->broadcastPacket($entity->getViewers(), $pk);

				$this->inventory->addItem(clone $item);
				$entity->kill();
			}elseif($entity instanceof DroppedItem){
				if($entity->getPickupDelay() <= 0){
					$item = $entity->getItem();

					if($item instanceof Item){
						if($this->isSurvival() and !$this->inventory->canAddItem($item)){
							continue;
						}

						$this->server->getPluginManager()->callEvent($ev = new InventoryPickupItemEvent($this->inventory, $entity));
						if($ev->isCancelled()){
							continue;
						}

						switch($item->getId()){
							case Item::WOOD:
								$this->awardAchievement("mineWood");
								break;
							case Item::DIAMOND:
								$this->awardAchievement("diamond");
								break;
						}

						$pk = new TakeItemEntityPacket();
						$pk->eid = $this->id;
						$pk->target = $entity->getId();
						$this->server->broadcastPacket($entity->getViewers(), $pk);

						$this->inventory->addItem(clone $item);
						$entity->kill();
					}
				}
			}
		}
	}

	protected function processMovement($tickDiff){
		if(!$this->isAlive() or !$this->spawned or $this->newPosition === null or $this->teleportPosition !== null or $this->isSleeping()){
			return;
		}

		$newPos = $this->newPosition;
		$distanceSquared = $newPos->distanceSquared($this);

		$revert = false;

		if(($distanceSquared / ($tickDiff ** 2)) > 100 and !$this->allowMovementCheats){
			$this->server->getLogger()->warning($this->getName() . " moved too fast, reverting movement");
			$revert = true;
		}else{
			if($this->chunk === null or !$this->chunk->isGenerated()){
				$chunk = $this->level->getChunk($newPos->x >> 4, $newPos->z >> 4, false);
				if($chunk === null or !$chunk->isGenerated()){
					$revert = true;
					$this->nextChunkOrderRun = 0;
				}else{
					if($this->chunk !== null){
						$this->chunk->removeEntity($this);
					}
					$this->chunk = $chunk;
				}
			}
		}

		if(!$revert and $distanceSquared != 0){
			$dx = $newPos->x - $this->x;
			$dy = $newPos->y - $this->y;
			$dz = $newPos->z - $this->z;

			$this->move($dx, $dy, $dz);

			$diffX = $this->x - $newPos->x;
			$diffY = $this->y - $newPos->y;
			$diffZ = $this->z - $newPos->z;

			$diff = ($diffX ** 2 + $diffY ** 2 + $diffZ ** 2) / ($tickDiff ** 2);

			if($this->isSurvival() and !$revert and $diff > 0.0625){
				$ev = new PlayerIllegalMoveEvent($this, $newPos);
				$ev->setCancelled($this->allowMovementCheats);

				$this->server->getPluginManager()->callEvent($ev);

				if(!$ev->isCancelled()){
					$revert = true;
					$this->server->getLogger()->warning($this->getServer()->getLanguage()->translateString("pocketmine.player.invalidMove", [$this->getName()]));
				}
			}

			if($diff > 0){
				$this->x = $newPos->x;
				$this->y = $newPos->y;
				$this->z = $newPos->z;
				$radius = $this->width / 2;
				$this->boundingBox->setBounds($this->x - $radius, $this->y, $this->z - $radius, $this->x + $radius, $this->y + $this->height, $this->z + $radius);
			}
		}

		$from = new Location($this->lastX, $this->lastY, $this->lastZ, $this->lastYaw, $this->lastPitch, $this->level);
		$to = $this->getLocation();

		$delta = pow($this->lastX - $to->x, 2) + pow($this->lastY - $to->y, 2) + pow($this->lastZ - $to->z, 2);
		$deltaAngle = abs($this->lastYaw - $to->yaw) + abs($this->lastPitch - $to->pitch);

		if(!$revert and ($delta > (1 / 16) or $deltaAngle > 10)){

			$isFirst = ($this->lastX === null or $this->lastY === null or $this->lastZ === null);

			$this->lastX = $to->x;
			$this->lastY = $to->y;
			$this->lastZ = $to->z;

			$this->lastYaw = $to->yaw;
			$this->lastPitch = $to->pitch;

			if(!$isFirst){
				$ev = new PlayerMoveEvent($this, $from, $to);

				$this->server->getPluginManager()->callEvent($ev);

				if(!($revert = $ev->isCancelled())){ //Yes, this is intended
					if($to->distanceSquared($ev->getTo()) > 0.01){ //If plugins modify the destination
						$this->teleport($ev->getTo());
					}else{
						$this->level->addEntityMovement($this->x >> 4, $this->z >> 4, $this->getId(), $this->x, $this->y + $this->getEyeHeight(), $this->z, $this->yaw, $this->pitch, $this->yaw);

						$distance = $from->distance($to);

						//TODO: check swimming (adds 0.015 exhaustion in MCPE)
						if($this->isSprinting()){
							$this->exhaust(0.1 * $distance, PlayerExhaustEvent::CAUSE_SPRINTING);
						}else{
							$this->exhaust(0.01 * $distance, PlayerExhaustEvent::CAUSE_WALKING);
						}
					}
				}
			}

			$this->speed = ($to->subtract($from))->divide($tickDiff);
		}elseif($distanceSquared == 0){
			$this->speed = new Vector3(0, 0, 0);
		}

		if($revert){

			$this->lastX = $from->x;
			$this->lastY = $from->y;
			$this->lastZ = $from->z;

			$this->lastYaw = $from->yaw;
			$this->lastPitch = $from->pitch;

			$this->sendPosition($from, $from->yaw, $from->pitch, MovePlayerPacket::MODE_RESET);
			$this->forceMovement = new Vector3($from->x, $from->y, $from->z);
		}else{
			$this->forceMovement = null;
			if($distanceSquared != 0 and $this->nextChunkOrderRun > 20){
				$this->nextChunkOrderRun = 20;
			}
		}

		$this->newPosition = null;
	}

	public function setMotion(Vector3 $mot){
		if(parent::setMotion($mot)){
			if($this->chunk !== null){
				$this->level->addEntityMotion($this->chunk->getX(), $this->chunk->getZ(), $this->getId(), $this->motionX, $this->motionY, $this->motionZ);
			}

			if($this->motionY > 0){
				$this->startAirTicks = (-(log($this->gravity / ($this->gravity + $this->drag * $this->motionY))) / $this->drag) * 2 + 5;
			}

			return true;
		}
		return false;
	}

	protected function updateMovement(){

	}

	public function sendAttributes(bool $sendAll = false){
		$entries = $sendAll ? $this->attributeMap->getAll() : $this->attributeMap->needSend();
		if(count($entries) > 0){
			$pk = new UpdateAttributesPacket();
			$pk->entityId = $this->id;
			$pk->entries = $entries;
			$this->dataPacket($pk);
			foreach($entries as $entry){
				$entry->markSynchronized();
			}
		}
	}

	public function onUpdate($currentTick){
		if(!$this->loggedIn){
			return false;
		}

		$tickDiff = $currentTick - $this->lastUpdate;

		if($tickDiff <= 0){
			return true;
		}

		$this->messageCounter = 2;

		$this->lastUpdate = $currentTick;

		$this->sendAttributes();

		if(!$this->isAlive() and $this->spawned){
			++$this->deadTicks;
			if($this->deadTicks >= 10){
				$this->despawnFromAll();
			}
			return true;
		}

		$this->timings->startTiming();

		if($this->spawned){
			$this->processMovement($tickDiff);
			$this->entityBaseTick($tickDiff);

			if(!$this->isSpectator()){
				$this->checkNearEntities($tickDiff);

				if($this->speed !== null){
					if($this->onGround){
						if($this->inAirTicks !== 0){
							$this->startAirTicks = 5;
						}
						$this->inAirTicks = 0;
					}else{
						if(!$this->allowFlight and $this->inAirTicks > 10 and !$this->isSleeping() and !$this->isImmobile()){
							$expectedVelocity = (-$this->gravity) / $this->drag - ((-$this->gravity) / $this->drag) * exp(-$this->drag * ($this->inAirTicks - $this->startAirTicks));
							$diff = ($this->speed->y - $expectedVelocity) ** 2;

							if(!$this->hasEffect(Effect::JUMP) and $diff > 0.6 and $expectedVelocity < $this->speed->y and !$this->server->getAllowFlight()){
								if($this->inAirTicks < 100){
									$this->setMotion(new Vector3(0, $expectedVelocity, 0));
								}elseif($this->kick("Flying is not enabled on this server")){
									$this->timings->stopTiming();

									return false;
								}
							}
						}

						++$this->inAirTicks;
					}
				}
			}
		}

		$this->checkTeleportPosition();

		$this->timings->stopTiming();

		return true;
	}

	public function doFoodTick(int $tickDiff = 1){
		if($this->isSurvival()){
			parent::doFoodTick($tickDiff);
		}
	}

	public function exhaust(float $amount, int $cause = PlayerExhaustEvent::CAUSE_CUSTOM) : float{
		if($this->isSurvival()){
			return parent::exhaust($amount, $cause);
		}

		return 0.0;
	}

	public function checkNetwork(){
		if(!$this->isOnline()){
			return;
		}

		if($this->nextChunkOrderRun-- <= 0 or $this->chunk === null){
			$this->orderChunks();
		}

		if(count($this->loadQueue) > 0 or !$this->spawned){
			$this->sendNextChunk();
		}

		if(count($this->batchedPackets) > 0){
			$this->server->batchPackets([$this], $this->batchedPackets, false);
			$this->batchedPackets = [];
		}
	}

	public function canInteract(Vector3 $pos, $maxDistance, $maxDiff = 0.5){
		$eyePos = $this->getPosition()->add(0, $this->getEyeHeight(), 0);
		if($eyePos->distanceSquared($pos) > $maxDistance ** 2){
			return false;
		}

		$dV = $this->getDirectionPlane();
		$dot = $dV->dot(new Vector2($eyePos->x, $eyePos->z));
		$dot1 = $dV->dot(new Vector2($pos->x, $pos->z));
		return ($dot1 - $dot) >= -$maxDiff;
	}



	protected function processLogin(){
		if(!$this->server->isWhitelisted($this->iusername)){
			$this->close($this->getLeaveMessage(), "Server is white-listed");

			return;
		}elseif($this->server->getNameBans()->isBanned($this->iusername) or $this->server->getIPBans()->isBanned($this->getAddress())){
			$this->close($this->getLeaveMessage(), "You are banned");

			return;
		}

		foreach($this->server->getOnlinePlayers() as $p){
			if($p !== $this and $p->iusername === $this->iusername){
				if($p->kick("logged in from another location") === false){
					$this->close($this->getLeaveMessage(), "Logged in from another location");

					return;
				}
			}elseif($p->loggedIn and $this->getUniqueId()->equals($p->getUniqueId())){
				if($p->kick("logged in from another location") === false){
					$this->close($this->getLeaveMessage(), "Logged in from another location");

					return;
				}
			}
		}

		$this->namedtag = $this->server->getOfflinePlayerData($this->username);

		$this->playedBefore = ($this->namedtag["lastPlayed"] - $this->namedtag["firstPlayed"]) > 1; // microtime(true) - microtime(true) may have less than one millisecond difference
		if(!isset($this->namedtag->NameTag)){
			$this->namedtag->NameTag = new StringTag("NameTag", $this->username);
		}else{
			$this->namedtag["NameTag"] = $this->username;
		}
		$this->gamemode = $this->namedtag["playerGameType"] & 0x03;
		if($this->server->getForceGamemode()){
			$this->gamemode = $this->server->getGamemode();
			$this->namedtag->playerGameType = new IntTag("playerGameType", $this->gamemode);
		}

		$this->allowFlight = (bool) ($this->gamemode & 0x01);

		if(($level = $this->server->getLevelByName($this->namedtag["Level"])) === null){
			$this->setLevel($this->server->getDefaultLevel());
			$this->namedtag["Level"] = $this->level->getName();
			$this->namedtag["Pos"][0] = $this->level->getSpawnLocation()->x;
			$this->namedtag["Pos"][1] = $this->level->getSpawnLocation()->y;
			$this->namedtag["Pos"][2] = $this->level->getSpawnLocation()->z;
		}else{
			$this->setLevel($level);
		}

		$this->achievements = [];

		/** @var ByteTag $achievement */
		foreach($this->namedtag->Achievements as $achievement){
			$this->achievements[$achievement->getName()] = $achievement->getValue() > 0 ? true : false;
		}

		$this->namedtag->lastPlayed = new LongTag("lastPlayed", floor(microtime(true) * 1000));
		if($this->server->getAutoSave()){
			$this->server->saveOfflinePlayerData($this->username, $this->namedtag, true);
		}

		$this->sendPlayStatus(PlayStatusPacket::LOGIN_SUCCESS);

		$this->loggedIn = true;

		$pk = new ResourcePacksInfoPacket();
		$manager = $this->server->getResourceManager();
		$pk->resourcePackEntries = $manager->getResourceStack();
		$pk->mustAccept = $manager->resourcePacksRequired();
		$this->dataPacket($pk);
	}

	protected function completeLoginSequence(){
		parent::__construct($this->level, $this->namedtag);
		$this->server->getPluginManager()->callEvent($ev = new PlayerLoginEvent($this, "Plugin reason"));
		if($ev->isCancelled()){
			$this->close($this->getLeaveMessage(), $ev->getKickMessage());

			return;
		}

		if(!$this->hasValidSpawnPosition() and isset($this->namedtag->SpawnLevel) and ($level = $this->server->getLevelByName($this->namedtag["SpawnLevel"])) instanceof Level){
			$this->spawnPosition = new WeakPosition($this->namedtag["SpawnX"], $this->namedtag["SpawnY"], $this->namedtag["SpawnZ"], $level);
		}

		$spawnPosition = $this->getSpawn();

		$pk = new StartGamePacket();
		$pk->entityUniqueId = $this->id;
		$pk->entityRuntimeId = $this->id;
		$pk->playerGamemode = Player::getClientFriendlyGamemode($this->gamemode);
		$pk->x = $this->x;
		$pk->y = $this->y;
		$pk->z = $this->z;
		$pk->seed = -1;
		$pk->dimension = 0; //TODO: implement this properly
		$pk->worldGamemode = Player::getClientFriendlyGamemode($this->server->getGamemode());
		$pk->difficulty = $this->server->getDifficulty();
		$pk->spawnX = $spawnPosition->getFloorX();
		$pk->spawnY = $spawnPosition->getFloorY();
		$pk->spawnZ = $spawnPosition->getFloorZ();
		$pk->hasBeenLoadedInCreative = 1;
		$pk->dayCycleStopTime = -1; //TODO: implement this properly
		$pk->eduMode = 0;
		$pk->rainLevel = 0; //TODO: implement these properly
		$pk->lightningLevel = 0;
		$pk->commandsEnabled = 1;
		$pk->levelId = "";
		$pk->worldName = $this->server->getMotd();
		$this->dataPacket($pk);

		$this->level->sendTime($this);

		$this->sendAttributes(true);
		$this->setNameTagVisible(true);
		$this->setNameTagAlwaysVisible(true);
		$this->setCanClimb(true);

		$this->server->getLogger()->info($this->getServer()->getLanguage()->translateString("pocketmine.player.logIn", [
			TextFormat::AQUA . $this->username . TextFormat::WHITE,
			$this->ip,
			$this->port,
			$this->id,
			$this->level->getName(),
			round($this->x, 4),
			round($this->y, 4),
			round($this->z, 4)
		]));

		if($this->isOp()){
			$this->setRemoveFormat(false);
		}

		$this->sendCommandData();

		if($this->isCreative()){
			$this->inventory->sendCreativeContents();
		}

		$this->forceMovement = $this->teleportPosition = $this->getPosition();

		$this->server->addOnlinePlayer($this);

		$this->server->onPlayerLogin($this);
	}

	public function handleLogin(LoginPacket $packet) : bool{
		if($this->loggedIn){
			return false;
		}

		$this->username = TextFormat::clean($packet->username);
		$this->displayName = $this->username;
		$this->iusername = strtolower($this->username);
		$this->setDataProperty(self::DATA_NAMETAG, self::DATA_TYPE_STRING, $this->username, false);

		if(count($this->server->getOnlinePlayers()) >= $this->server->getMaxPlayers() and $this->kick("disconnectionScreen.serverFull", false)){
			return true;
		}

		if($packet->protocol !== ProtocolInfo::CURRENT_PROTOCOL){
			if($packet->protocol < ProtocolInfo::CURRENT_PROTOCOL){
				$message = "disconnectionScreen.outdatedClient";
				$this->sendPlayStatus(PlayStatusPacket::LOGIN_FAILED_CLIENT, true);
			}else{
				$message = "disconnectionScreen.outdatedServer";
				$this->sendPlayStatus(PlayStatusPacket::LOGIN_FAILED_SERVER, true);
			}
			$this->close("", $message, false);

			return true;
		}

		$this->randomClientId = $packet->clientId;

		$this->uuid = UUID::fromString($packet->clientUUID);
		$this->rawUUID = $this->uuid->toBinary();

		if(!Player::isValidUserName($packet->username)){
			$this->close("", "disconnectionScreen.invalidName");
			return true;
		}

		if(!Player::isValidSkin($packet->skin)){
			$this->close("", "disconnectionScreen.invalidSkin");
			return true;
		}

		$this->setSkin($packet->skin, $packet->skinId);

		$this->server->getPluginManager()->callEvent($ev = new PlayerPreLoginEvent($this, "Plugin reason"));
		if($ev->isCancelled()){
			$this->close("", $ev->getKickMessage());

			return true;
		}

		//TODO: add JWT verification, add encryption

		$this->processLogin();

		return true;
	}

	public function handlePlayStatus(PlayStatusPacket $packet) : bool{
		return false;
	}

	public function sendPlayStatus(int $status, bool $immediate = false){
		$pk = new PlayStatusPacket();
		$pk->status = $status;
		if($immediate){
			$this->directDataPacket($pk);
		}else{
			$this->dataPacket($pk);
		}
	}

	public function handleServerToClientHandshake(ServerToClientHandshakePacket $packet) : bool{
		return false;
	}

	public function handleClientToServerHandshake(ClientToServerHandshakePacket $packet) : bool{
		return false; //TODO
	}

	public function handleDisconnect(DisconnectPacket $packet) : bool{
		return false;
	}

	public function handleResourcePacksInfo(ResourcePacksInfoPacket $packet) : bool{
		return false;
	}

	public function handleResourcePackStack(ResourcePackStackPacket $packet) : bool{
		return false;
	}

	public function handleResourcePackClientResponse(ResourcePackClientResponsePacket $packet) : bool{
		switch($packet->status){
			case ResourcePackClientResponsePacket::STATUS_REFUSED:
				//TODO: add lang strings for this
				$this->close("", "You must accept resource packs to join this server.", true);
				break;
			case ResourcePackClientResponsePacket::STATUS_SEND_PACKS:
				$manager = $this->server->getResourceManager();
				foreach($packet->packIds as $uuid){
					$pack = $manager->getPackById($uuid);
					if(!($pack instanceof ResourcePack)){
						//Client requested a resource pack but we don't have it available on the server
						$this->close("", "disconnectionScreen.resourcePack", true);
						$this->server->getLogger()->debug("Got a resource pack request for unknown pack with UUID " . $uuid . ", available packs: " . implode(", ", $manager->getPackIdList()));
						return false;
					}

					$pk = new ResourcePackDataInfoPacket();
					$pk->packId = $pack->getPackId();
					$pk->maxChunkSize = 1048576; //1MB
					$pk->chunkCount = $pack->getPackSize() / $pk->maxChunkSize;
					$pk->compressedPackSize = $pack->getPackSize();
					$pk->sha256 = $pack->getSha256();
					$this->dataPacket($pk);
				}

				break;
			case ResourcePackClientResponsePacket::STATUS_HAVE_ALL_PACKS:
				$pk = new ResourcePackStackPacket();
				$manager = $this->server->getResourceManager();
				$pk->resourcePackStack = $manager->getResourceStack();
				$pk->mustAccept = $manager->resourcePacksRequired();
				$this->dataPacket($pk);
				break;
			case ResourcePackClientResponsePacket::STATUS_COMPLETED:
				$this->completeLoginSequence();
				break;
			default:
				return false;
		}

		return true;
	}

	public function handleText(TextPacket $packet) : bool{
		if($this->spawned === false or !$this->isAlive()){
			return true;
		}

		$this->craftingType = 0;
		if($packet->type === TextPacket::TYPE_CHAT){
			$packet->message = TextFormat::clean($packet->message, $this->removeFormat);
			foreach(explode("\n", $packet->message) as $message){
				if(trim($message) != "" and strlen($message) <= 255 and $this->messageCounter-- > 0){
					if(substr($message, 0, 2) === "./"){ //Command (./ = fast hack for old plugins post 0.16)
						$message = substr($message, 1);
					}

					$ev = new PlayerCommandPreprocessEvent($this, $message);

					if(mb_strlen($ev->getMessage(), "UTF-8") > 320){
						$ev->setCancelled();
					}
					$this->server->getPluginManager()->callEvent($ev);

					if($ev->isCancelled()){
						break;
					}

					if(substr($ev->getMessage(), 0, 1) === "/"){
						Timings::$playerCommandTimer->startTiming();
						$this->server->dispatchCommand($ev->getPlayer(), substr($ev->getMessage(), 1));
						Timings::$playerCommandTimer->stopTiming();
					}else{
						$this->server->getPluginManager()->callEvent($ev = new PlayerChatEvent($this, $ev->getMessage()));
						if(!$ev->isCancelled()){
							$this->server->broadcastMessage($this->getServer()->getLanguage()->translateString($ev->getFormat(), [$ev->getPlayer()->getDisplayName(), $ev->getMessage()]), $ev->getRecipients());
						}
					}
				}
			}
		}

		return true;
	}

	public function handleSetTime(SetTimePacket $packet) : bool{
		return false;
	}

	public function handleStartGame(StartGamePacket $packet) : bool{
		return false;
	}

	public function handleAddPlayer(AddPlayerPacket $packet) : bool{
		return false;
	}

	public function handleAddEntity(AddEntityPacket $packet) : bool{
		return false;
	}

	public function handleRemoveEntity(RemoveEntityPacket $packet) : bool{
		return false;
	}

	public function handleAddItemEntity(AddItemEntityPacket $packet) : bool{
		return false;
	}

	public function handleAddHangingEntity(AddHangingEntityPacket $packet) : bool{
		return false;
	}

	public function handleTakeItemEntity(TakeItemEntityPacket $packet) : bool{
		return false;
	}

	public function handleMoveEntity(MoveEntityPacket $packet) : bool{
		return false;
	}

	public function handleMovePlayer(MovePlayerPacket $packet) : bool{
		$newPos = new Vector3($packet->x, $packet->y - $this->getEyeHeight(), $packet->z);

		$revert = false;
		if(!$this->isAlive() or $this->spawned !== true){
			$revert = true;
			$this->forceMovement = new Vector3($this->x, $this->y, $this->z);
		}

		if($this->teleportPosition !== null or ($this->forceMovement instanceof Vector3 and ($newPos->distanceSquared($this->forceMovement) > 0.1 or $revert))){
			$this->sendPosition($this->forceMovement, $packet->yaw, $packet->pitch, MovePlayerPacket::MODE_RESET);
		}else{
			$packet->yaw %= 360;
			$packet->pitch %= 360;

			if($packet->yaw < 0){
				$packet->yaw += 360;
			}

			$this->setRotation($packet->yaw, $packet->pitch);
			$this->newPosition = $newPos;
			$this->forceMovement = null;
		}

		return true;
	}

	public function handleRiderJump(RiderJumpPacket $packet) : bool{
		return false;
	}

	public function handleRemoveBlock(RemoveBlockPacket $packet) : bool{
		if($this->spawned === false or !$this->isAlive()){
			return true;
		}

		$this->craftingType = 0;

		$vector = new Vector3($packet->x, $packet->y, $packet->z);

		$item = $this->inventory->getItemInHand();
		$oldItem = clone $item;

		if($this->canInteract($vector->add(0.5, 0.5, 0.5), $this->isCreative() ? 13 : 6) and $this->level->useBreakOn($vector, $item, $this, true)){
			if($this->isSurvival()){
				if(!$item->equals($oldItem) or $item->getCount() !== $oldItem->getCount()){
					$this->inventory->setItemInHand($item);
					$this->inventory->sendHeldItem($this->hasSpawned);
				}

				$this->exhaust(0.025, PlayerExhaustEvent::CAUSE_MINING);
			}
			return true;
		}

		$this->inventory->sendContents($this);
		$target = $this->level->getBlock($vector);
		$tile = $this->level->getTile($vector);

		$this->level->sendBlocks([$this], [$target], UpdateBlockPacket::FLAG_ALL_PRIORITY);

		$this->inventory->sendHeldItem($this);

		if($tile instanceof Spawnable){
			$tile->spawnTo($this);
		}

		return true;
	}

	public function handleUpdateBlock(UpdateBlockPacket $packet) : bool{
		return false;
	}

	public function handleAddPainting(AddPaintingPacket $packet) : bool{
		return false;
	}

	public function handleExplode(ExplodePacket $packet) : bool{
		return false;
	}

	public function handleLevelSoundEvent(LevelSoundEventPacket $packet) : bool{
		//TODO: add events so plugins can change this
		$this->getLevel()->addChunkPacket($this->chunk->getX(), $this->chunk->getZ(), $packet);
		return true;
	}

	public function handleLevelEvent(LevelEventPacket $packet) : bool{
		return false;
	}

	public function handleBlockEvent(BlockEventPacket $packet) : bool{
		return false;
	}

	public function handleEntityEvent(EntityEventPacket $packet) : bool{
		if($this->spawned === false or !$this->isAlive()){
			return true;
		}
		$this->craftingType = 0;

		$this->setDataFlag(self::DATA_FLAGS, self::DATA_FLAG_ACTION, false); //TODO: check if this should be true

		switch($packet->event){
			case EntityEventPacket::USE_ITEM: //Eating
				$slot = $this->inventory->getItemInHand();

				if($slot->canBeConsumed()){
					$ev = new PlayerItemConsumeEvent($this, $slot);
					if(!$slot->canBeConsumedBy($this)){
						$ev->setCancelled();
					}
					$this->server->getPluginManager()->callEvent($ev);
					if(!$ev->isCancelled()){
						$slot->onConsume($this);
					}else{
						$this->inventory->sendContents($this);
					}
				}
				break;
			default:
				return false;
		}

		return true;
	}

	public function handleMobEffect(MobEffectPacket $packet) : bool{
		return false;
	}

	public function handleUpdateAttributes(UpdateAttributesPacket $packet) : bool{
		return false;
	}

	public function handleMobEquipment(MobEquipmentPacket $packet) : bool{
		if($this->spawned === false or !$this->isAlive()){
			return true;
		}

		if($packet->inventorySlot === 255){
			$packet->inventorySlot = -1; //Cleared slot
		}else{
			if($packet->inventorySlot < 9){
				$this->server->getLogger()->debug("Tried to equip a slot that does not exist (index " . $packet->inventorySlot . ")");
				$this->inventory->sendContents($this);
				return false;
			}
			$packet->inventorySlot -= 9; //Get real inventory slot

			$item = $this->inventory->getItem($packet->inventorySlot);

			if(!$item->equals($packet->item)){
				$this->server->getLogger()->debug("Tried to equip " . $packet->item . " but have " . $item . " in target slot");
				$this->inventory->sendContents($this);
				return false;
			}
		}

		$this->inventory->equipItem($packet->hotbarSlot, $packet->inventorySlot);

		$this->setDataFlag(self::DATA_FLAGS, self::DATA_FLAG_ACTION, false);

		return true;
	}

	public function handleMobArmorEquipment(MobArmorEquipmentPacket $packet) : bool{
		return false;
	}

	public function handleInteract(InteractPacket $packet) : bool{
		if($this->spawned === false or !$this->isAlive()){
			return true;
		}

		$this->craftingType = 0;

		$target = $this->level->getEntity($packet->target);

		$cancelled = false;
		switch($packet->action){
			case InteractPacket::ACTION_LEFT_CLICK: //Attack
				if($target instanceof Player and $this->server->getConfigBoolean("pvp", true) === false){
					$cancelled = true;
				}

				if($target instanceof Entity and $this->getGamemode() !== Player::VIEW and $this->isAlive() and $target->isAlive()){
					if($target instanceof DroppedItem or $target instanceof Arrow){
						$this->kick("Attempting to attack an invalid entity");
						$this->server->getLogger()->warning($this->getServer()->getLanguage()->translateString("pocketmine.player.invalidEntity", [$this->getName()]));
						break;
					}

					$item = $this->inventory->getItemInHand();
					$damageTable = [
						Item::WOODEN_SWORD => 4,
						Item::GOLD_SWORD => 4,
						Item::STONE_SWORD => 5,
						Item::IRON_SWORD => 6,
						Item::DIAMOND_SWORD => 7,

						Item::WOODEN_AXE => 3,
						Item::GOLD_AXE => 3,
						Item::STONE_AXE => 3,
						Item::IRON_AXE => 5,
						Item::DIAMOND_AXE => 6,

						Item::WOODEN_PICKAXE => 2,
						Item::GOLD_PICKAXE => 2,
						Item::STONE_PICKAXE => 3,
						Item::IRON_PICKAXE => 4,
						Item::DIAMOND_PICKAXE => 5,

						Item::WOODEN_SHOVEL => 1,
						Item::GOLD_SHOVEL => 1,
						Item::STONE_SHOVEL => 2,
						Item::IRON_SHOVEL => 3,
						Item::DIAMOND_SHOVEL => 4,
					];

					$damage = [
						EntityDamageEvent::MODIFIER_BASE => $damageTable[$item->getId()] ?? 1,
					];

					if(!$this->canInteract($target, 8)){
						$cancelled = true;
					}elseif($target instanceof Player){
						if(($target->getGamemode() & 0x01) > 0){
							break;
						}elseif($this->server->getConfigBoolean("pvp") !== true or $this->server->getDifficulty() === 0){
							$cancelled = true;
						}

						$armorValues = [
							Item::LEATHER_CAP => 1,
							Item::LEATHER_TUNIC => 3,
							Item::LEATHER_PANTS => 2,
							Item::LEATHER_BOOTS => 1,
							Item::CHAIN_HELMET => 1,
							Item::CHAIN_CHESTPLATE => 5,
							Item::CHAIN_LEGGINGS => 4,
							Item::CHAIN_BOOTS => 1,
							Item::GOLD_HELMET => 1,
							Item::GOLD_CHESTPLATE => 5,
							Item::GOLD_LEGGINGS => 3,
							Item::GOLD_BOOTS => 1,
							Item::IRON_HELMET => 2,
							Item::IRON_CHESTPLATE => 6,
							Item::IRON_LEGGINGS => 5,
							Item::IRON_BOOTS => 2,
							Item::DIAMOND_HELMET => 3,
							Item::DIAMOND_CHESTPLATE => 8,
							Item::DIAMOND_LEGGINGS => 6,
							Item::DIAMOND_BOOTS => 3,
						];
						$points = 0;
						foreach($target->getInventory()->getArmorContents() as $index => $i){
							if(isset($armorValues[$i->getId()])){
								$points += $armorValues[$i->getId()];
							}
						}

						$damage[EntityDamageEvent::MODIFIER_ARMOR] = -floor($damage[EntityDamageEvent::MODIFIER_BASE] * $points * 0.04);
					}

					$ev = new EntityDamageByEntityEvent($this, $target, EntityDamageEvent::CAUSE_ENTITY_ATTACK, $damage);
					if($cancelled){
						$ev->setCancelled();
					}

					$target->attack($ev->getFinalDamage(), $ev);

					if($ev->isCancelled()){
						if($item->isTool() and $this->isSurvival()){
							$this->inventory->sendContents($this);
						}
						break;
					}

					if($this->isSurvival()){
						if($item->isTool()){
							if($item->useOn($target) and $item->getDamage() >= $item->getMaxDurability()){
								$this->inventory->setItemInHand(Item::get(Item::AIR, 0, 1));
							}else{
								$this->inventory->setItemInHand($item);
							}
						}

						$this->exhaust(0.3, PlayerExhaustEvent::CAUSE_ATTACK);
					}
				}
				break;
			case InteractPacket::ACTION_RIGHT_CLICK:
			case InteractPacket::ACTION_LEAVE_VEHICLE:
			case InteractPacket::ACTION_MOUSEOVER:
				break; //TODO: handle these
			default:
				$this->server->getLogger()->debug("Unhandled/unknown interaction type " . $packet->action . "received from ". $this->getName());
				return false;
		}

		return true;
	}

	public function handleBlockPickRequest(BlockPickRequestPacket $packet) : bool{
		$tile = $this->getLevel()->getTile($this->temporalVector->setComponents($packet->tileX, $packet->tileY, $packet->tileZ));
		if($tile instanceof Tile){ //TODO: check if the held item matches the target tile
			$nbt = $tile->getCleanedNBT();
			if($nbt instanceof CompoundTag){
				$item = $this->inventory->getItemInHand();
				$item->setCustomBlockData($nbt);
				$item->setLore(["+(DATA)"]);
				$this->inventory->setItemInHand($item);
			}

			return true;
		}
		return false;
	}

	public function handleUseItem(UseItemPacket $packet) : bool{
		if($this->spawned === false or !$this->isAlive()){
			return true;
		}

		$blockVector = new Vector3($packet->x, $packet->y, $packet->z);

		$this->craftingType = 0;

		if($packet->face >= 0 and $packet->face <= 5){ //Use Block, place
			$this->setDataFlag(self::DATA_FLAGS, self::DATA_FLAG_ACTION, false);

			if(!$this->canInteract($blockVector->add(0.5, 0.5, 0.5), 13) or $this->isSpectator()){
			}elseif($this->isCreative()){
				$item = $this->inventory->getItemInHand();
				if($this->level->useItemOn($blockVector, $item, $packet->face, $packet->fx, $packet->fy, $packet->fz, $this) === true){
					return true;
				}
			}elseif(!$this->inventory->getItemInHand()->equals($packet->item)){
				$this->inventory->sendHeldItem($this);
			}else{
				$item = $this->inventory->getItemInHand();
				$oldItem = clone $item;
				//TODO: Implement adventure mode checks
				if($this->level->useItemOn($blockVector, $item, $packet->face, $packet->fx, $packet->fy, $packet->fz, $this)){
					if(!$item->equals($oldItem) or $item->getCount() !== $oldItem->getCount()){
						$this->inventory->setItemInHand($item);
						$this->inventory->sendHeldItem($this->hasSpawned);
					}
					return true;
				}
			}

			$this->inventory->sendHeldItem($this);

			if($blockVector->distanceSquared($this) > 10000){
				return true;
			}
			$target = $this->level->getBlock($blockVector);
			$block = $target->getSide($packet->face);

			$this->level->sendBlocks([$this], [$target, $block], UpdateBlockPacket::FLAG_ALL_PRIORITY);
			return true;
		}elseif($packet->face === -1){
			$aimPos = new Vector3(
				-sin($this->yaw / 180 * M_PI) * cos($this->pitch / 180 * M_PI),
				-sin($this->pitch / 180 * M_PI),
				cos($this->yaw / 180 * M_PI) * cos($this->pitch / 180 * M_PI)
			);

			if($this->isCreative()){
				$item = $this->inventory->getItemInHand();
			}elseif(!$this->inventory->getItemInHand()->equals($packet->item)){
				$this->inventory->sendHeldItem($this);
				return true;
			}else{
				$item = $this->inventory->getItemInHand();
			}

			$ev = new PlayerInteractEvent($this, $item, $aimPos, $packet->face, PlayerInteractEvent::RIGHT_CLICK_AIR);

			$this->server->getPluginManager()->callEvent($ev);

			if($ev->isCancelled()){
				$this->inventory->sendHeldItem($this);
				return true;
			}

			if($item->getId() === Item::SNOWBALL){
				$nbt = new CompoundTag("", [
					"Pos" => new ListTag("Pos", [
						new DoubleTag("", $this->x),
						new DoubleTag("", $this->y + $this->getEyeHeight()),
						new DoubleTag("", $this->z)
					]),
					"Motion" => new ListTag("Motion", [
						new DoubleTag("", $aimPos->x),
						new DoubleTag("", $aimPos->y),
						new DoubleTag("", $aimPos->z)
					]),
					"Rotation" => new ListTag("Rotation", [
						new FloatTag("", $this->yaw),
						new FloatTag("", $this->pitch)
					]),
				]);

				$f = 1.5;
				$snowball = Entity::createEntity("Snowball", $this->getLevel(), $nbt, $this);
				$snowball->setMotion($snowball->getMotion()->multiply($f));
				if($this->isSurvival()){
					$item->setCount($item->getCount() - 1);
					$this->inventory->setItemInHand($item->getCount() > 0 ? $item : Item::get(Item::AIR));
				}
				if($snowball instanceof Projectile){
					$this->server->getPluginManager()->callEvent($projectileEv = new ProjectileLaunchEvent($snowball));
					if($projectileEv->isCancelled()){
						$snowball->kill();
					}else{
						$snowball->spawnToAll();
						$this->level->addSound(new LaunchSound($this), $this->getViewers());
					}
				}else{
					$snowball->spawnToAll();
				}
			}

			$this->setDataFlag(self::DATA_FLAGS, self::DATA_FLAG_ACTION, true);
			$this->startAction = $this->server->getTick();
		}

		return true;
	}

	public function handlePlayerAction(PlayerActionPacket $packet) : bool{
		if($this->spawned === false or (!$this->isAlive() and $packet->action !== PlayerActionPacket::ACTION_RESPAWN and $packet->action !== PlayerActionPacket::ACTION_DIMENSION_CHANGE)){
			return true;
		}

		$packet->eid = $this->id;
		$pos = new Vector3($packet->x, $packet->y, $packet->z);

		switch($packet->action){
			case PlayerActionPacket::ACTION_START_BREAK:
				if($this->lastBreak !== PHP_INT_MAX or $pos->distanceSquared($this) > 10000){
					break;
				}
				$target = $this->level->getBlock($pos);
				$ev = new PlayerInteractEvent($this, $this->inventory->getItemInHand(), $target, $packet->face, $target->getId() === 0 ? PlayerInteractEvent::LEFT_CLICK_AIR : PlayerInteractEvent::LEFT_CLICK_BLOCK);
				$this->getServer()->getPluginManager()->callEvent($ev);
				if($ev->isCancelled()){
					$this->inventory->sendHeldItem($this);
					break;
				}
				$block = $target->getSide($packet->face);
				if($block->getId() === Block::FIRE){
					$this->level->setBlock($block, new Air());
					break;
				}
				$this->lastBreak = microtime(true);
				break;
			case PlayerActionPacket::ACTION_ABORT_BREAK:
				$this->lastBreak = PHP_INT_MAX;
				break;
			case PlayerActionPacket::ACTION_STOP_BREAK:
				break;
			case PlayerActionPacket::ACTION_RELEASE_ITEM:
				if($this->startAction > -1 and $this->getDataFlag(self::DATA_FLAGS, self::DATA_FLAG_ACTION)){
					if($this->inventory->getItemInHand()->getId() === Item::BOW){
						$bow = $this->inventory->getItemInHand();
						if($this->isSurvival() and !$this->inventory->contains(Item::get(Item::ARROW, 0, 1))){
							$this->inventory->sendContents($this);
							break;
						}

						$nbt = new CompoundTag("", [
							"Pos" => new ListTag("Pos", [
								new DoubleTag("", $this->x),
								new DoubleTag("", $this->y + $this->getEyeHeight()),
								new DoubleTag("", $this->z)
							]),
							"Motion" => new ListTag("Motion", [
								new DoubleTag("", -sin($this->yaw / 180 * M_PI) * cos($this->pitch / 180 * M_PI)),
								new DoubleTag("", -sin($this->pitch / 180 * M_PI)),
								new DoubleTag("", cos($this->yaw / 180 * M_PI) * cos($this->pitch / 180 * M_PI))
							]),
							"Rotation" => new ListTag("Rotation", [
								//yaw/pitch for arrows taken crosswise, not along the arrow shaft.
								new FloatTag("", ($this->yaw > 180 ? 360 : 0) - $this->yaw), //arrow yaw must range from -180 to +180
								new FloatTag("", -$this->pitch)
							]),
							"Fire" => new ShortTag("Fire", $this->isOnFire() ? 45 * 60 : 0)
						]);

						$diff = ($this->server->getTick() - $this->startAction);
						$p = $diff / 20;
						$f = min((($p ** 2) + $p * 2) / 3, 1) * 2;
						$ev = new EntityShootBowEvent($this, $bow, Entity::createEntity("Arrow", $this->getLevel(), $nbt, $this, $f == 2 ? true : false), $f);

						if($f < 0.1 or $diff < 5){
							$ev->setCancelled();
						}

						$this->server->getPluginManager()->callEvent($ev);

						if($ev->isCancelled()){
							$ev->getProjectile()->kill();
							$this->inventory->sendContents($this);
						}else{
							$ev->getProjectile()->setMotion($ev->getProjectile()->getMotion()->multiply($ev->getForce()));
							if($this->isSurvival()){
								$this->inventory->removeItem(Item::get(Item::ARROW, 0, 1));
								$bow->setDamage($bow->getDamage() + 1);
								if($bow->getDamage() >= 385){
									$this->inventory->setItemInHand(Item::get(Item::AIR, 0, 0));
								}else{
									$this->inventory->setItemInHand($bow);
								}
							}
							if($ev->getProjectile() instanceof Projectile){
								$this->server->getPluginManager()->callEvent($projectileEv = new ProjectileLaunchEvent($ev->getProjectile()));
								if($projectileEv->isCancelled()){
									$ev->getProjectile()->kill();
								}else{
									$ev->getProjectile()->spawnToAll();
									$this->level->addSound(new LaunchSound($this), $this->getViewers());
								}
							}else{
								$ev->getProjectile()->spawnToAll();
							}
						}
					}
				}elseif($this->inventory->getItemInHand()->getId() === Item::BUCKET and $this->inventory->getItemInHand()->getDamage() === 1){ //Milk!
					$this->server->getPluginManager()->callEvent($ev = new PlayerItemConsumeEvent($this, $this->inventory->getItemInHand()));
					if($ev->isCancelled()){
						$this->inventory->sendContents($this);
						break;
					}

					$pk = new EntityEventPacket();
					$pk->eid = $this->getId();
					$pk->event = EntityEventPacket::USE_ITEM;
					$this->dataPacket($pk);
					$this->server->broadcastPacket($this->getViewers(), $pk);

					if($this->isSurvival()){
						$slot = $this->inventory->getItemInHand();
						--$slot->count;
						$this->inventory->setItemInHand($slot);
						$this->inventory->addItem(Item::get(Item::BUCKET, 0, 1));
					}

					$this->removeAllEffects();
				}else{
					$this->inventory->sendContents($this);
				}
				break;
			case PlayerActionPacket::ACTION_STOP_SLEEPING:
				$this->stopSleep();
				break;
			case PlayerActionPacket::ACTION_RESPAWN:
				if($this->spawned === false or $this->isAlive() or !$this->isOnline()){
					break;
				}

				if($this->server->isHardcore()){
					$this->setBanned(true);
					break;
				}

				$this->craftingType = 0;

				$this->server->getPluginManager()->callEvent($ev = new PlayerRespawnEvent($this, $this->getSpawn()));

				$this->teleport($ev->getRespawnPosition());

				$this->setSprinting(false);
				$this->setSneaking(false);

				$this->extinguish();
				$this->setDataProperty(self::DATA_AIR, self::DATA_TYPE_SHORT, 400, false);
				$this->deadTicks = 0;
				$this->noDamageTicks = 60;

				$this->removeAllEffects();
				$this->setHealth($this->getMaxHealth());

				foreach($this->attributeMap->getAll() as $attr){
					$attr->resetToDefault();
				}

				$this->sendData($this);

				$this->sendSettings();
				$this->inventory->sendContents($this);
				$this->inventory->sendArmorContents($this);

				$this->spawnToAll();
				$this->scheduleUpdate();
				break;
			case PlayerActionPacket::ACTION_JUMP:
				$this->jump();
				return true;
			case PlayerActionPacket::ACTION_START_SPRINT:
				$ev = new PlayerToggleSprintEvent($this, true);
				$this->server->getPluginManager()->callEvent($ev);
				if($ev->isCancelled()){
					$this->sendData($this);
				}else{
					$this->setSprinting(true);
				}
				return true;
			case PlayerActionPacket::ACTION_STOP_SPRINT:
				$ev = new PlayerToggleSprintEvent($this, false);
				$this->server->getPluginManager()->callEvent($ev);
				if($ev->isCancelled()){
					$this->sendData($this);
				}else{
					$this->setSprinting(false);
				}
				return true;
			case PlayerActionPacket::ACTION_START_SNEAK:
				$ev = new PlayerToggleSneakEvent($this, true);
				$this->server->getPluginManager()->callEvent($ev);
				if($ev->isCancelled()){
					$this->sendData($this);
				}else{
					$this->setSneaking(true);
				}
				return true;
			case PlayerActionPacket::ACTION_STOP_SNEAK:
				$ev = new PlayerToggleSneakEvent($this, false);
				$this->server->getPluginManager()->callEvent($ev);
				if($ev->isCancelled()){
					$this->sendData($this);
				}else{
					$this->setSneaking(false);
				}
				return true;
			case PlayerActionPacket::ACTION_START_GLIDE:
			case PlayerActionPacket::ACTION_STOP_GLIDE:
				break; //TODO
			default:
				$this->server->getLogger()->debug("Unhandled/unknown player action type " . $packet->action . " from " . $this->getName());
				return false;
		}

		$this->startAction = -1;
		$this->setDataFlag(self::DATA_FLAGS, self::DATA_FLAG_ACTION, false);

		return true;
	}

	public function handleEntityFall(EntityFallPacket $packet) : bool{
		return false;
	}

	public function handleHurtArmor(HurtArmorPacket $packet) : bool{
		return false;
	}

	public function handleSetEntityData(SetEntityDataPacket $packet) : bool{
		return false;
	}

	public function handleSetEntityMotion(SetEntityMotionPacket $packet) : bool{
		return false;
	}

	public function handleSetEntityLink(SetEntityLinkPacket $packet) : bool{
		return false;
	}

	public function handleSetHealth(SetHealthPacket $packet) : bool{
		return false;
	}

	public function handleSetSpawnPosition(SetSpawnPositionPacket $packet) : bool{
		return false;
	}

	public function handleAnimate(AnimatePacket $packet) : bool{
		if($this->spawned === false or !$this->isAlive()){
			return true;
		}

		$this->server->getPluginManager()->callEvent($ev = new PlayerAnimationEvent($this, $packet->action));
		if($ev->isCancelled()){
			return true;
		}

		$pk = new AnimatePacket();
		$pk->eid = $this->getId();
		$pk->action = $ev->getAnimationType();
		$this->server->broadcastPacket($this->getViewers(), $pk);

		return true;
	}

	public function handleRespawn(RespawnPacket $packet) : bool{
		return false;
	}

	public function handleDropItem(DropItemPacket $packet) : bool{
		if($this->spawned === false or !$this->isAlive()){
			return true;
		}

		if($packet->item->getId() === Item::AIR){
			// Windows 10 Edition drops the contents of the crafting grid on container close - including air.
			return true;
		}

		$item = $this->inventory->getItemInHand();
		$ev = new PlayerDropItemEvent($this, $item);
		$this->server->getPluginManager()->callEvent($ev);
		if($ev->isCancelled()){
			$this->inventory->sendContents($this);
			return true;
		}

		$this->inventory->setItemInHand(Item::get(Item::AIR, 0, 1));
		$motion = $this->getDirectionVector()->multiply(0.4);

		$this->level->dropItem($this->add(0, 1.3, 0), $item, $motion, 40);

		$this->setDataFlag(self::DATA_FLAGS, self::DATA_FLAG_ACTION, false);

		return true;
	}

	public function handleInventoryAction(InventoryActionPacket $packet) : bool{
		return false;
	}

	public function handleContainerOpen(ContainerOpenPacket $packet) : bool{
		return false;
	}

	public function handleContainerClose(ContainerClosePacket $packet) : bool{
		if($this->spawned === false or $packet->windowid === 0){
			return true;
		}

		$this->craftingType = 0;
		$this->currentTransaction = null;
		if(isset($this->windowIndex[$packet->windowid])){
			$this->server->getPluginManager()->callEvent(new InventoryCloseEvent($this->windowIndex[$packet->windowid], $this));
			$this->removeWindow($this->windowIndex[$packet->windowid]);
		}else{
			unset($this->windowIndex[$packet->windowid]);
		}

		return true;
	}

	public function handleContainerSetSlot(ContainerSetSlotPacket $packet) : bool{
		if($this->spawned === false or !$this->isAlive()){
			return true;
		}

		if($packet->slot < 0){
			return false;
		}

		switch($packet->windowid){
			case ContainerSetContentPacket::SPECIAL_INVENTORY: //Normal inventory change
				if($packet->slot >= $this->inventory->getSize()){
					return false;
				}

				$transaction = new BaseTransaction($this->inventory, $packet->slot, $this->inventory->getItem($packet->slot), $packet->item);
				break;
			case ContainerSetContentPacket::SPECIAL_ARMOR: //Armour change
				if($packet->slot >= 4){
					return false;
				}

				$transaction = new BaseTransaction($this->inventory, $packet->slot + $this->inventory->getSize(), $this->inventory->getArmorItem($packet->slot), $packet->item);
				break;
			case ContainerSetContentPacket::SPECIAL_HOTBAR: //Hotbar link update
				//hotbarSlot 0-8, slot 9-44
				$this->inventory->setHotbarSlotIndex($packet->hotbarSlot, $packet->slot - 9);
				return true;
			default:
				if(!isset($this->windowIndex[$packet->windowid])){
					return false; //unknown windowID and/or not matching any open windows
				}

				$this->craftingType = 0;
				$inv = $this->windowIndex[$packet->windowid];
				$transaction = new BaseTransaction($inv, $packet->slot, $inv->getItem($packet->slot), $packet->item);
				break;
		}

		if($transaction->getSourceItem()->equals($transaction->getTargetItem()) and $transaction->getTargetItem()->getCount() === $transaction->getSourceItem()->getCount()){ //No changes!
			//No changes, just a local inventory update sent by the client
			return true;
		}

		if($this->currentTransaction === null or $this->currentTransaction->getCreationTime() < (microtime(true) - 8)){
			if($this->currentTransaction !== null){
				foreach($this->currentTransaction->getInventories() as $inventory){
					if($inventory instanceof PlayerInventory){
						$inventory->sendArmorContents($this);
					}
					$inventory->sendContents($this);
				}
			}
			$this->currentTransaction = new SimpleTransactionGroup($this);
		}

		$this->currentTransaction->addTransaction($transaction);

		if($this->currentTransaction->canExecute()){
			$achievements = [];
			foreach($this->currentTransaction->getTransactions() as $ts){
				$inv = $ts->getInventory();
				if($inv instanceof FurnaceInventory){
					if($ts->getSlot() === 2){
						switch($inv->getResult()->getId()){
							case Item::IRON_INGOT:
								$achievements[] = "acquireIron";
								break;
						}
					}
				}
			}

			if($this->currentTransaction->execute()){
				foreach($achievements as $a){
					$this->awardAchievement($a);
				}
			}

			$this->currentTransaction = null;
		}

		return true;
	}

	public function handleContainerSetData(ContainerSetDataPacket $packet) : bool{
		return false;
	}

	public function handleContainerSetContent(ContainerSetContentPacket $packet) : bool{
		return false;
	}

	public function handleCraftingData(CraftingDataPacket $packet) : bool{
		return false;
	}

	public function handleCraftingEvent(CraftingEventPacket $packet) : bool{
		if($this->spawned === false or !$this->isAlive()){
			return true;
		}

		$recipe = $this->server->getCraftingManager()->getRecipe($packet->id);

		if($recipe === null or (($recipe instanceof BigShapelessRecipe or $recipe instanceof BigShapedRecipe) and $this->craftingType === 0)){
			$this->inventory->sendContents($this);
			return true;
		}

		$canCraft = true;

		if($recipe instanceof ShapedRecipe){
			for($x = 0; $x < 3 and $canCraft; ++$x){
				for($y = 0; $y < 3; ++$y){
					/** @var Item $item */
					$item = $packet->input[$y * 3 + $x];
					$ingredient = $recipe->getIngredient($x, $y);
					if($item->getCount() > 0){
						if($ingredient === null or !$ingredient->equals($item, !$ingredient->hasAnyDamageValue(), $ingredient->hasCompoundTag())){
							$canCraft = false;
							break;
						}
					}
				}
			}
		}elseif($recipe instanceof ShapelessRecipe){
			$needed = $recipe->getIngredientList();

			for($x = 0; $x < 3 and $canCraft; ++$x){
				for($y = 0; $y < 3; ++$y){
					/** @var Item $item */
					$item = clone $packet->input[$y * 3 + $x];

					foreach($needed as $k => $n){
						if($n->equals($item, !$n->hasAnyDamageValue(), $n->hasCompoundTag())){
							$remove = min($n->getCount(), $item->getCount());
							$n->setCount($n->getCount() - $remove);
							$item->setCount($item->getCount() - $remove);

							if($n->getCount() === 0){
								unset($needed[$k]);
							}
						}
					}

					if($item->getCount() > 0){
						$canCraft = false;
						break;
					}
				}
			}

			if(count($needed) > 0){
				$canCraft = false;
			}
		}else{
			$canCraft = false;
		}

		/** @var Item[] $ingredients */
		$ingredients = $packet->input;
		$result = $packet->output[0];

		if(!$canCraft or !$recipe->getResult()->equals($result)){
			$this->server->getLogger()->debug("Unmatched recipe " . $recipe->getId() . " from player " . $this->getName() . ": expected " . $recipe->getResult() . ", got " . $result . ", using: " . implode(", ", $ingredients));
			$this->inventory->sendContents($this);
			return true;
		}

		$used = array_fill(0, $this->inventory->getSize(), 0);

		foreach($ingredients as $ingredient){
			$slot = -1;
			foreach($this->inventory->getContents() as $index => $item){
				if($ingredient->getId() !== 0 and $ingredient->equals($item, !$ingredient->hasAnyDamageValue(), $ingredient->hasCompoundTag()) and ($item->getCount() - $used[$index]) >= 1){
					$slot = $index;
					$used[$index]++;
					break;
				}
			}

			if($ingredient->getId() !== 0 and $slot === -1){
				$canCraft = false;
				break;
			}
		}

		if(!$canCraft){
			$this->server->getLogger()->debug("Unmatched recipe " . $recipe->getId() . " from player " . $this->getName() . ": client does not have enough items, using: " . implode(", ", $ingredients));
			$this->inventory->sendContents($this);
			return true;
		}

		$this->server->getPluginManager()->callEvent($ev = new CraftItemEvent($this, $ingredients, $recipe));

		if($ev->isCancelled()){
			$this->inventory->sendContents($this);
			return true;
		}

		foreach($used as $slot => $count){
			if($count === 0){
				continue;
			}

			$item = $this->inventory->getItem($slot);

			if($item->getCount() > $count){
				$newItem = clone $item;
				$newItem->setCount($item->getCount() - $count);
			}else{
				$newItem = Item::get(Item::AIR, 0, 0);
			}

			$this->inventory->setItem($slot, $newItem);
		}

		$extraItem = $this->inventory->addItem($recipe->getResult());
		if(count($extraItem) > 0){
			foreach($extraItem as $item){
				$this->level->dropItem($this, $item);
			}
		}

		switch($recipe->getResult()->getId()){
			case Item::WORKBENCH:
				$this->awardAchievement("buildWorkBench");
				break;
			case Item::WOODEN_PICKAXE:
				$this->awardAchievement("buildPickaxe");
				break;
			case Item::FURNACE:
				$this->awardAchievement("buildFurnace");
				break;
			case Item::WOODEN_HOE:
				$this->awardAchievement("buildHoe");
				break;
			case Item::BREAD:
				$this->awardAchievement("makeBread");
				break;
			case Item::CAKE:
				//TODO: detect complex recipes like cake that leave remains
				$this->awardAchievement("bakeCake");
				$this->inventory->addItem(Item::get(Item::BUCKET, 0, 3));
				break;
			case Item::STONE_PICKAXE:
			case Item::GOLD_PICKAXE:
			case Item::IRON_PICKAXE:
			case Item::DIAMOND_PICKAXE:
				$this->awardAchievement("buildBetterPickaxe");
				break;
			case Item::WOODEN_SWORD:
				$this->awardAchievement("buildSword");
				break;
			case Item::DIAMOND:
				$this->awardAchievement("diamond");
				break;
		}


		return true;
	}

	public function handleAdventureSettings(AdventureSettingsPacket $packet) : bool{
		if($packet->isFlying and !$this->allowFlight and !$this->server->getAllowFlight()){
			$this->kick($this->server->getLanguage()->translateString("kick.reason.cheat", ["%ability.flight"]));
			return true;
		}elseif($packet->isFlying !== $this->isFlying()){
			$this->server->getPluginManager()->callEvent($ev = new PlayerToggleFlightEvent($this, $packet->isFlying));
			if($ev->isCancelled()){
				$this->sendSettings();
			}else{
				$this->flying = $ev->isFlying();
			}
		}

		if($packet->noClip and !$this->allowMovementCheats and !$this->isSpectator()){
			$this->kick($this->server->getLanguage()->translateString("kick.reason.cheat", ["%ability.noclip"]));
			return true;
		}

		//TODO: check other changes

		return true;
	}

	public function handleBlockEntityData(BlockEntityDataPacket $packet) : bool{
		if($this->spawned === false or !$this->isAlive()){
			return true;
		}
		$this->craftingType = 0;

		$pos = new Vector3($packet->x, $packet->y, $packet->z);
		if($pos->distanceSquared($this) > 10000){
			return true;
		}

		$t = $this->level->getTile($pos);
		if($t instanceof Spawnable){
			$nbt = new NBT(NBT::LITTLE_ENDIAN);
			$nbt->read($packet->namedtag, false, true);
			$nbt = $nbt->getData();
			if(!$t->updateCompoundTag($nbt, $this)){
				$t->spawnTo($this);
			}
		}

		return true;
	}

	public function handlePlayerInput(PlayerInputPacket $packet) : bool{
		return false; //TODO
	}

	public function handleFullChunkData(FullChunkDataPacket $packet) : bool{
		return false;
	}

	public function handleSetCommandsEnabled(SetCommandsEnabledPacket $packet) : bool{
		return false;
	}

	public function handleSetDifficulty(SetDifficultyPacket $packet) : bool{
		return false;
	}

	public function handleChangeDimension(ChangeDimensionPacket $packet) : bool{
		return false;
	}

	public function handleSetPlayerGameType(SetPlayerGameTypePacket $packet) : bool{
		if($packet->gamemode !== $this->gamemode){
			//Set this back to default. TODO: handle this properly
			$this->sendGamemode();
			$this->sendSettings();
		}
		return true;
	}

	public function handlePlayerList(PlayerListPacket $packet) : bool{
		return false;
	}

	public function handleSpawnExperienceOrb(SpawnExperienceOrbPacket $packet) : bool{
		return false; //TODO
	}

	public function handleClientboundMapItemData(ClientboundMapItemDataPacket $packet) : bool{
		return false;
	}

	public function handleMapInfoRequest(MapInfoRequestPacket $packet) : bool{
		return false; //TODO
	}

	public function handleRequestChunkRadius(RequestChunkRadiusPacket $packet) : bool{
		$this->setViewDistance($packet->radius);

		return true;
	}

	public function handleChunkRadiusUpdated(ChunkRadiusUpdatedPacket $packet) : bool{
		return false;
	}

	public function handleItemFrameDropItem(ItemFrameDropItemPacket $packet) : bool{
		if($this->spawned === false or !$this->isAlive()){
			return true;
		}

		$tile = $this->level->getTile($this->temporalVector->setComponents($packet->x, $packet->y, $packet->z));
		if($tile instanceof ItemFrame){
			if($this->isSpectator()){
				$tile->spawnTo($this);
				return true;
			}

			if(lcg_value() <= $tile->getItemDropChance()){
				$this->level->dropItem($tile->getBlock(), $tile->getItem());
			}
			$tile->setItem(null);
			$tile->setItemRotation(0);
		}

		return true;
	}

	public function handleReplaceItemInSlot(ReplaceItemInSlotPacket $packet) : bool{
		return false;
	}

	public function handleAddItem(AddItemPacket $packet) : bool{
		return false;
	}

	public function handleShowCredits(ShowCreditsPacket $packet) : bool{
		return false; //TODO: handle resume
	}

	public function handleAvailableCommands(AvailableCommandsPacket $packet) : bool{
		return false;
	}

	public function handleCommandStep(CommandStepPacket $packet) : bool{
		if($this->spawned === false or !$this->isAlive()){
			return true;
		}
		$this->craftingType = 0;
		$commandText = $packet->command;
		if($packet->inputJson !== null){
			foreach($packet->inputJson as $arg){ //command ordering will be an issue
				$commandText .= " " . $arg;
			}
		}
		$this->server->getPluginManager()->callEvent($ev = new PlayerCommandPreprocessEvent($this, "/" . $commandText));
		if($ev->isCancelled()){
			return true;
		}

		Timings::$playerCommandTimer->startTiming();
		$this->server->dispatchCommand($ev->getPlayer(), substr($ev->getMessage(), 1));
		Timings::$playerCommandTimer->stopTiming();

		return true;
	}

	public function handleCommandBlockUpdate(CommandBlockUpdatePacket $packet) : bool{
		return false; //TODO
	}

	public function handleUpdateTrade(UpdateTradePacket $packet) : bool{
		return false;
	}

	public function handleResourcePackDataInfo(ResourcePackDataInfoPacket $packet) : bool{
		return false;
	}

	public function handleResourcePackChunkData(ResourcePackChunkDataPacket $packet) : bool{
		return false;
	}

	public function handleResourcePackChunkRequest(ResourcePackChunkRequestPacket $packet) : bool{
		$manager = $this->server->getResourceManager();
		$pack = $manager->getPackById($packet->packId);
		if(!($pack instanceof ResourcePack)){
			$this->close("", "disconnectionScreen.resourcePack", true);
			$this->server->getLogger()->debug("Got a resource pack chunk request for unknown pack with UUID " . $packet->packId . ", available packs: " . implode(", ", $manager->getPackIdList()));

			return false;
		}

		$pk = new ResourcePackChunkDataPacket();
		$pk->packId = $pack->getPackId();
		$pk->chunkIndex = $packet->chunkIndex;
		$pk->data = $pack->getPackChunk(1048576 * $packet->chunkIndex, 1048576);
		$pk->progress = (1048576 * $packet->chunkIndex);
		$this->dataPacket($pk);
		return true;
	}

	public function handleTransfer(TransferPacket $packet) : bool{
		return false;
	}

	public function handlePlaySound(PlaySoundPacket $packet) : bool{
		return false;
	}

	public function handleStopSound(StopSoundPacket $packet) : bool{
		return false;
	}

	public function handleSetTitle(SetTitlePacket $packet) : bool{
		return false;
	}

<<<<<<< HEAD
	public function handleUnknown(UnknownPacket $packet) : bool{
		$this->server->getLogger()->debug("Received unknown packet from " . $this->getName() . ": 0x" . bin2hex($packet->buffer));
		return true;
	}

=======
>>>>>>> 84ec944b
	/**
	 * Called when a packet is received from the client. This method will call DataPacketReceiveEvent.
	 *
	 * @param DataPacket $packet
	 */
	public function handleDataPacket(DataPacket $packet){
		if($this->connected === false){
			return;
		}

		$timings = Timings::getReceiveDataPacketTimings($packet);
		$timings->startTiming();

		$packet->decode();
		if(!$packet->feof()){
			$this->server->getLogger()->debug("Still " . strlen(substr($packet->buffer, $packet->offset)) . " bytes unread in " . get_class($packet) . " from " . $this->getName() . ": " . bin2hex($packet->get(true)));
		}
		$this->server->getPluginManager()->callEvent($ev = new DataPacketReceiveEvent($this, $packet));
		if(!$ev->isCancelled() and !$packet->handle($this)){
			$this->server->getLogger()->debug("Unhandled " . $packet->getName() . " received from " . $this->getName() . ": 0x" . bin2hex($packet->buffer));
		}

		$timings->stopTiming();
	}

	/**
	 * Transfers a player to another server.
	 *
	 * @param string $address The IP address or hostname of the destination server
	 * @param int    $port    The destination port, defaults to 19132
	 * @param string $message Message to show in the console when closing the player
	 *
	 * @return bool if transfer was successful.
	 */
	public function transfer(string $address, int $port = 19132, string $message = "transfer") : bool{
		$this->server->getPluginManager()->callEvent($ev = new PlayerTransferEvent($this, $address, $port, $message));

		if(!$ev->isCancelled()){
			$pk = new TransferPacket();
			$pk->address = $ev->getAddress();
			$pk->port = $ev->getPort();
			$this->directDataPacket($pk);
			$this->close("", $ev->getMessage(), false);

			return true;
		}

		return false;
	}

	/**
	 * Kicks a player from the server
	 *
	 * @param string $reason
	 * @param bool   $isAdmin
	 *
	 * @return bool
	 */
	public function kick($reason = "", $isAdmin = true){
		$this->server->getPluginManager()->callEvent($ev = new PlayerKickEvent($this, $reason, $this->getLeaveMessage()));
		if(!$ev->isCancelled()){
			if($isAdmin){
				if(!$this->isBanned()){
					$message = "Kicked by admin." . ($reason !== "" ? " Reason: " . $reason : "");
				}else{
					$message = $reason;
				}
			}else{
				if($reason === ""){
					$message = "disconnectionScreen.noReason";
				}else{
					$message = $reason;
				}
			}
			$this->close($ev->getQuitMessage(), $message);

			return true;
		}

		return false;
	}

	/**
	 * Adds a title text to the user's screen, with an optional subtitle.
	 *
	 * @param string $title
	 * @param string $subtitle
	 * @param int    $fadeIn Duration in ticks for fade-in. If -1 is given, client-sided defaults will be used.
	 * @param int    $stay Duration in ticks to stay on screen for
	 * @param int    $fadeOut Duration in ticks for fade-out.
	 */
	public function addTitle(string $title, string $subtitle = "", int $fadeIn = -1, int $stay = -1, int $fadeOut = -1){
		$this->setTitleDuration($fadeIn, $stay, $fadeOut);
		if($subtitle !== ""){
			$this->sendTitleText($subtitle, SetTitlePacket::TYPE_SET_SUBTITLE);
		}
		$this->sendTitleText($title, SetTitlePacket::TYPE_SET_TITLE);
	}

	/**
	 * Adds small text to the user's screen.
	 *
	 * @param string $message
	 */
	public function addActionBarMessage(string $message){
		$this->sendTitleText($message, SetTitlePacket::TYPE_SET_ACTIONBAR_MESSAGE);
	}

	/**
	 * Removes the title from the client's screen.
	 */
	public function removeTitles(){
		$pk = new SetTitlePacket();
		$pk->type = SetTitlePacket::TYPE_CLEAR_TITLE;
		$this->dataPacket($pk);
	}

	/**
	 * Sets the title duration.
	 *
	 * @param int $fadeIn Title fade-in time in ticks.
	 * @param int $stay Title stay time in ticks.
	 * @param int $fadeOut Title fade-out time in ticks.
	 */
	public function setTitleDuration(int $fadeIn, int $stay, int $fadeOut){
		if($fadeIn >= 0 and $stay >= 0 and $fadeOut >= 0){
			$pk = new SetTitlePacket();
			$pk->type = SetTitlePacket::TYPE_SET_ANIMATION_TIMES;
			$pk->fadeInTime = $fadeIn;
			$pk->stayTime = $stay;
			$pk->fadeOutTime = $fadeOut;
			$this->dataPacket($pk);
		}
	}

	/**
	 * Internal function used for sending titles.
	 *
	 * @param string $title
	 * @param int $type
	 */
	protected function sendTitleText(string $title, int $type){
		$pk = new SetTitlePacket();
		$pk->type = $type;
		$pk->text = $title;
		$this->dataPacket($pk);
	}

	/**
	 * Sends a direct chat message to a player
	 *
	 * @param string|TextContainer $message
	 */
	public function sendMessage($message){
		if($message instanceof TextContainer){
			if($message instanceof TranslationContainer){
				$this->sendTranslation($message->getText(), $message->getParameters());
				return;
			}
			$message = $message->getText();
		}

		$pk = new TextPacket();
		$pk->type = TextPacket::TYPE_RAW;
		$pk->message = $this->server->getLanguage()->translateString($message);
		$this->dataPacket($pk);
	}

	public function sendTranslation($message, array $parameters = []){
		$pk = new TextPacket();
		if(!$this->server->isLanguageForced()){
			$pk->type = TextPacket::TYPE_TRANSLATION;
			$pk->message = $this->server->getLanguage()->translateString($message, $parameters, "pocketmine.");
			foreach($parameters as $i => $p){
				$parameters[$i] = $this->server->getLanguage()->translateString($p, $parameters, "pocketmine.");
			}
			$pk->parameters = $parameters;
		}else{
			$pk->type = TextPacket::TYPE_RAW;
			$pk->message = $this->server->getLanguage()->translateString($message, $parameters);
		}
		$this->dataPacket($pk);
	}

	public function sendPopup($message, $subtitle = ""){
		$pk = new TextPacket();
		$pk->type = TextPacket::TYPE_POPUP;
		$pk->source = $message;
		$pk->message = $subtitle;
		$this->dataPacket($pk);
	}

	public function sendTip($message){
		$pk = new TextPacket();
		$pk->type = TextPacket::TYPE_TIP;
		$pk->message = $message;
		$this->dataPacket($pk);
	}

	/**
	 * @param string $sender
	 * @param string $message
	 */
	public function sendWhisper($sender, $message){
		$pk = new TextPacket();
		$pk->type = TextPacket::TYPE_WHISPER;
		$pk->source = $sender;
		$pk->message = $message;
		$this->dataPacket($pk);
	}

	/**
	 * Note for plugin developers: use kick() with the isAdmin
	 * flag set to kick without the "Kicked by admin" part instead of this method.
	 *
	 * @param string $message Message to be broadcasted
	 * @param string $reason  Reason showed in console
	 * @param bool   $notify
	 */
	final public function close($message = "", $reason = "generic reason", $notify = true){
		if($this->connected and !$this->closed){
			if($notify and strlen((string) $reason) > 0){
				$pk = new DisconnectPacket();
				$pk->message = $reason;
				$this->directDataPacket($pk);
			}

			$this->connected = false;

			$this->server->getPluginManager()->unsubscribeFromPermission(Server::BROADCAST_CHANNEL_USERS, $this);
			$this->server->getPluginManager()->unsubscribeFromPermission(Server::BROADCAST_CHANNEL_ADMINISTRATIVE, $this);

			if($this->joined){
				//TODO: add events for player data saving
				$this->save();

				$this->server->getPluginManager()->callEvent($ev = new PlayerQuitEvent($this, $message));
				if($ev->getQuitMessage() != ""){
					$this->server->broadcastMessage($ev->getQuitMessage());
				}
			}
			$this->joined = false;

			if($this->isValid()){
				foreach($this->usedChunks as $index => $d){
					Level::getXZ($index, $chunkX, $chunkZ);
					$this->level->unregisterChunkLoader($this, $chunkX, $chunkZ);
					foreach($this->level->getChunkEntities($chunkX, $chunkZ) as $entity){
						$entity->despawnFrom($this);
					}
					unset($this->usedChunks[$index]);
				}
			}
			$this->usedChunks = [];
			$this->loadQueue = [];

			foreach($this->server->getOnlinePlayers() as $player){
				if(!$player->canSee($this)){
					$player->showPlayer($this);
				}
			}
			$this->hiddenPlayers = [];

			foreach($this->windowIndex as $window){
				$this->removeWindow($window);
			}
			$this->windows = null;
			$this->windowIndex = [];

			parent::close();
			$this->spawned = false;

			$this->interface->close($this, $notify ? $reason : "");

			if($this->loggedIn){
				$this->server->removeOnlinePlayer($this);
			}
			$this->loggedIn = false;

			$this->server->getLogger()->info($this->getServer()->getLanguage()->translateString("pocketmine.player.logOut", [
				TextFormat::AQUA . $this->getName() . TextFormat::WHITE,
				$this->ip,
				$this->port,
				$this->getServer()->getLanguage()->translateString($reason)
			]));

			$this->spawnPosition = null;

			if($this->perm !== null){
				$this->perm->clearPermissions();
				$this->perm = null;
			}

			if($this->inventory !== null){
				$this->inventory = null;
				$this->currentTransaction = null;
			}

			$this->server->removePlayer($this);
		}
	}

	public function __debugInfo(){
		return [];
	}

	/**
	 * Handles player data saving
	 *
	 * @param bool $async
	 */
	public function save($async = false){
		if($this->closed){
			throw new \InvalidStateException("Tried to save closed player");
		}

		parent::saveNBT();

		if($this->isValid()){
			$this->namedtag->Level = new StringTag("Level", $this->level->getFolderName());
		}

		if($this->hasValidSpawnPosition()){
			$this->namedtag["SpawnLevel"] = $this->spawnPosition->getLevel()->getFolderName();
			$this->namedtag["SpawnX"] = (int) $this->spawnPosition->x;
			$this->namedtag["SpawnY"] = (int) $this->spawnPosition->y;
			$this->namedtag["SpawnZ"] = (int) $this->spawnPosition->z;
		}

		foreach($this->achievements as $achievement => $status){
			$this->namedtag->Achievements[$achievement] = new ByteTag($achievement, $status === true ? 1 : 0);
		}

		$this->namedtag["playerGameType"] = $this->gamemode;
		$this->namedtag["lastPlayed"] = new LongTag("lastPlayed", floor(microtime(true) * 1000));

		if($this->username != "" and $this->namedtag instanceof CompoundTag){
			$this->server->saveOfflinePlayerData($this->username, $this->namedtag, $async);
		}
	}

	/**
	 * Gets the username
	 *
	 * @return string
	 */
	public function getName(){
		return $this->username;
	}

	/**
	 * @return string
	 */
	public function getLowerCaseName() : string{
		return $this->iusername;
	}

	public function kill(){
		if(!$this->spawned){
			return;
		}

		parent::kill();

		$pk = new RespawnPacket();
		$pos = $this->getSpawn();
		$pk->x = $pos->x;
		$pk->y = $pos->y;
		$pk->z = $pos->z;
		$this->dataPacket($pk);
	}

	protected function callDeathEvent(){
		$message = "death.attack.generic";

		$params = [
			$this->getDisplayName()
		];

		$cause = $this->getLastDamageCause();

		switch($cause === null ? EntityDamageEvent::CAUSE_CUSTOM : $cause->getCause()){
			case EntityDamageEvent::CAUSE_ENTITY_ATTACK:
				if($cause instanceof EntityDamageByEntityEvent){
					$e = $cause->getDamager();
					if($e instanceof Player){
						$message = "death.attack.player";
						$params[] = $e->getDisplayName();
						break;
					}elseif($e instanceof Living){
						$message = "death.attack.mob";
						$params[] = $e->getNameTag() !== "" ? $e->getNameTag() : $e->getName();
						break;
					}else{
						$params[] = "Unknown";
					}
				}
				break;
			case EntityDamageEvent::CAUSE_PROJECTILE:
				if($cause instanceof EntityDamageByEntityEvent){
					$e = $cause->getDamager();
					if($e instanceof Player){
						$message = "death.attack.arrow";
						$params[] = $e->getDisplayName();
					}elseif($e instanceof Living){
						$message = "death.attack.arrow";
						$params[] = $e->getNameTag() !== "" ? $e->getNameTag() : $e->getName();
						break;
					}else{
						$params[] = "Unknown";
					}
				}
				break;
			case EntityDamageEvent::CAUSE_SUICIDE:
				$message = "death.attack.generic";
				break;
			case EntityDamageEvent::CAUSE_VOID:
				$message = "death.attack.outOfWorld";
				break;
			case EntityDamageEvent::CAUSE_FALL:
				if($cause instanceof EntityDamageEvent){
					if($cause->getFinalDamage() > 2){
						$message = "death.fell.accident.generic";
						break;
					}
				}
				$message = "death.attack.fall";
				break;

			case EntityDamageEvent::CAUSE_SUFFOCATION:
				$message = "death.attack.inWall";
				break;

			case EntityDamageEvent::CAUSE_LAVA:
				$message = "death.attack.lava";
				break;

			case EntityDamageEvent::CAUSE_FIRE:
				$message = "death.attack.onFire";
				break;

			case EntityDamageEvent::CAUSE_FIRE_TICK:
				$message = "death.attack.inFire";
				break;

			case EntityDamageEvent::CAUSE_DROWNING:
				$message = "death.attack.drown";
				break;

			case EntityDamageEvent::CAUSE_CONTACT:
				if($cause instanceof EntityDamageByBlockEvent){
					if($cause->getDamager()->getId() === Block::CACTUS){
						$message = "death.attack.cactus";
					}
				}
				break;

			case EntityDamageEvent::CAUSE_BLOCK_EXPLOSION:
			case EntityDamageEvent::CAUSE_ENTITY_EXPLOSION:
				if($cause instanceof EntityDamageByEntityEvent){
					$e = $cause->getDamager();
					if($e instanceof Player){
						$message = "death.attack.explosion.player";
						$params[] = $e->getDisplayName();
					}elseif($e instanceof Living){
						$message = "death.attack.explosion.player";
						$params[] = $e->getNameTag() !== "" ? $e->getNameTag() : $e->getName();
						break;
					}
				}else{
					$message = "death.attack.explosion";
				}
				break;

			case EntityDamageEvent::CAUSE_MAGIC:
				$message = "death.attack.magic";
				break;

			case EntityDamageEvent::CAUSE_CUSTOM:
				break;

			default:
				break;
		}

		$this->server->getPluginManager()->callEvent($ev = new PlayerDeathEvent($this, $this->getDrops(), new TranslationContainer($message, $params)));

		if(!$ev->getKeepInventory()){
			foreach($ev->getDrops() as $item){
				$this->level->dropItem($this, $item);
			}

			if($this->inventory !== null){
				$this->inventory->clearAll();
				$this->inventory->setHeldItemIndex(0);
				$this->inventory->resetHotbar(true);
			}
		}

		if($ev->getDeathMessage() != ""){
			$this->server->broadcast($ev->getDeathMessage(), Server::BROADCAST_CHANNEL_USERS);
		}
	}

	public function attack($damage, EntityDamageEvent $source){
		if(!$this->isAlive()){
			return;
		}

		if($this->isCreative()
			and $source->getCause() !== EntityDamageEvent::CAUSE_MAGIC
			and $source->getCause() !== EntityDamageEvent::CAUSE_SUICIDE
			and $source->getCause() !== EntityDamageEvent::CAUSE_VOID
		){
			$source->setCancelled();
		}elseif($this->allowFlight and $source->getCause() === EntityDamageEvent::CAUSE_FALL){
			$source->setCancelled();
		}

		parent::attack($damage, $source);

		if($source->isCancelled()){
			return;
		}elseif($this->getLastDamageCause() === $source and $this->spawned){
			$pk = new EntityEventPacket();
			$pk->eid = $this->id;
			$pk->event = EntityEventPacket::HURT_ANIMATION;
			$this->dataPacket($pk);

			if($this->isSurvival()){
				$this->exhaust(0.3, PlayerExhaustEvent::CAUSE_DAMAGE);
			}
		}
	}

	public function sendPosition(Vector3 $pos, $yaw = null, $pitch = null, $mode = MovePlayerPacket::MODE_NORMAL, array $targets = null){
		$yaw = $yaw === null ? $this->yaw : $yaw;
		$pitch = $pitch === null ? $this->pitch : $pitch;

		$pk = new MovePlayerPacket();
		$pk->eid = $this->getId();
		$pk->x = $pos->x;
		$pk->y = $pos->y + $this->getEyeHeight();
		$pk->z = $pos->z;
		$pk->bodyYaw = $yaw;
		$pk->pitch = $pitch;
		$pk->yaw = $yaw;
		$pk->mode = $mode;

		if($targets !== null){
			$this->server->broadcastPacket($targets, $pk);
		}else{
			$this->dataPacket($pk);
		}

		$this->newPosition = null;
	}

	protected function checkChunks(){
		if($this->chunk === null or ($this->chunk->getX() !== ($this->x >> 4) or $this->chunk->getZ() !== ($this->z >> 4))){
			if($this->chunk !== null){
				$this->chunk->removeEntity($this);
			}
			$this->chunk = $this->level->getChunk($this->x >> 4, $this->z >> 4, true);

			if(!$this->justCreated){
				$newChunk = $this->level->getChunkPlayers($this->x >> 4, $this->z >> 4);
				unset($newChunk[$this->getLoaderId()]);

				/** @var Player[] $reload */
				$reload = [];
				foreach($this->hasSpawned as $player){
					if(!isset($newChunk[$player->getLoaderId()])){
						$this->despawnFrom($player);
					}else{
						unset($newChunk[$player->getLoaderId()]);
						$reload[] = $player;
					}
				}

				foreach($newChunk as $player){
					$this->spawnTo($player);
				}
			}

			if($this->chunk === null){
				return;
			}

			$this->chunk->addEntity($this);
		}
	}

	protected function checkTeleportPosition(){
		if($this->teleportPosition !== null){
			$chunkX = $this->teleportPosition->x >> 4;
			$chunkZ = $this->teleportPosition->z >> 4;

			for($X = -1; $X <= 1; ++$X){
				for($Z = -1; $Z <= 1; ++$Z){
					if(!isset($this->usedChunks[$index = Level::chunkHash($chunkX + $X, $chunkZ + $Z)]) or $this->usedChunks[$index] === false){
						return false;
					}
				}
			}

			$this->sendPosition($this, null, null, MovePlayerPacket::MODE_RESET);
			$this->spawnToAll();
			$this->forceMovement = $this->teleportPosition;
			$this->teleportPosition = null;

			return true;
		}

		return true;
	}

	/**
	 * @param Vector3|Position|Location $pos
	 * @param float                     $yaw
	 * @param float                     $pitch
	 *
	 * @return bool
	 */
	public function teleport(Vector3 $pos, $yaw = null, $pitch = null){
		if(!$this->isOnline()){
			return false;
		}

		$oldPos = $this->getPosition();
		if(parent::teleport($pos, $yaw, $pitch)){

			foreach($this->windowIndex as $window){
				if($window === $this->inventory){
					continue;
				}
				$this->removeWindow($window);
			}

			$this->teleportPosition = new Vector3($this->x, $this->y, $this->z);

			if(!$this->checkTeleportPosition()){
				$this->forceMovement = $oldPos;
			}else{
				$this->spawnToAll();
			}

			$this->resetFallDistance();
			$this->nextChunkOrderRun = 0;
			$this->newPosition = null;
			$this->stopSleep();
			return true;
		}
		return false;
	}

	/**
	 * This method may not be reliable. Clients don't like to be moved into unloaded chunks.
	 * Use teleport() for a delayed teleport after chunks have been sent.
	 *
	 * @param Vector3 $pos
	 * @param float   $yaw
	 * @param float   $pitch
	 */
	public function teleportImmediate(Vector3 $pos, $yaw = null, $pitch = null){
		if(parent::teleport($pos, $yaw, $pitch)){

			foreach($this->windowIndex as $window){
				if($window === $this->inventory){
					continue;
				}
				$this->removeWindow($window);
			}

			$this->forceMovement = new Vector3($this->x, $this->y, $this->z);
			$this->sendPosition($this, $this->yaw, $this->pitch, MovePlayerPacket::MODE_RESET);

			$this->resetFallDistance();
			$this->orderChunks();
			$this->nextChunkOrderRun = 0;
			$this->newPosition = null;
		}
	}

	/**
	 * @param Inventory $inventory
	 *
	 * @return int
	 */
	public function getWindowId(Inventory $inventory){
		if($this->windows->contains($inventory)){
			return $this->windows[$inventory];
		}

		return -1;
	}

	/**
	 * Returns the created/existing window id
	 *
	 * @param Inventory $inventory
	 * @param int       $forceId
	 *
	 * @return int
	 */
	public function addWindow(Inventory $inventory, $forceId = null){
		if($this->windows->contains($inventory)){
			return $this->windows[$inventory];
		}

		if($forceId === null){
			$this->windowCnt = $cnt = max(2, ++$this->windowCnt % 99);
		}else{
			$cnt = (int) $forceId;
		}
		$this->windowIndex[$cnt] = $inventory;
		$this->windows->attach($inventory, $cnt);
		if($inventory->open($this)){
			return $cnt;
		}else{
			$this->removeWindow($inventory);

			return -1;
		}
	}

	public function removeWindow(Inventory $inventory){
		$inventory->close($this);
		if($this->windows->contains($inventory)){
			$id = $this->windows[$inventory];
			$this->windows->detach($this->windowIndex[$id]);
			unset($this->windowIndex[$id]);
		}
	}

	public function setMetadata($metadataKey, MetadataValue $metadataValue){
		$this->server->getPlayerMetadata()->setMetadata($this, $metadataKey, $metadataValue);
	}

	public function getMetadata($metadataKey){
		return $this->server->getPlayerMetadata()->getMetadata($this, $metadataKey);
	}

	public function hasMetadata($metadataKey){
		return $this->server->getPlayerMetadata()->hasMetadata($this, $metadataKey);
	}

	public function removeMetadata($metadataKey, Plugin $plugin){
		$this->server->getPlayerMetadata()->removeMetadata($this, $metadataKey, $plugin);
	}

	public function onChunkChanged(Chunk $chunk){
		if(isset($this->usedChunks[$hash = Level::chunkHash($chunk->getX(), $chunk->getZ())])){
			$this->usedChunks[$hash] = false;
		}
	}

	public function onChunkLoaded(Chunk $chunk){

	}

	public function onChunkPopulated(Chunk $chunk){

	}

	public function onChunkUnloaded(Chunk $chunk){

	}

	public function onBlockChanged(Vector3 $block){

	}

	public function getLoaderId(){
		return $this->loaderId;
	}

	public function isLoaderActive(){
		return $this->isConnected();
	}
}<|MERGE_RESOLUTION|>--- conflicted
+++ resolved
@@ -3366,14 +3366,6 @@
 		return false;
 	}
 
-<<<<<<< HEAD
-	public function handleUnknown(UnknownPacket $packet) : bool{
-		$this->server->getLogger()->debug("Received unknown packet from " . $this->getName() . ": 0x" . bin2hex($packet->buffer));
-		return true;
-	}
-
-=======
->>>>>>> 84ec944b
 	/**
 	 * Called when a packet is received from the client. This method will call DataPacketReceiveEvent.
 	 *
