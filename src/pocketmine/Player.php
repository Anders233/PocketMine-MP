<?php

/*
 *
 *  ____            _        _   __  __ _                  __  __ ____
 * |  _ \ ___   ___| | _____| |_|  \/  (_)_ __   ___      |  \/  |  _ \
 * | |_) / _ \ / __| |/ / _ \ __| |\/| | | '_ \ / _ \_____| |\/| | |_) |
 * |  __/ (_) | (__|   <  __/ |_| |  | | | | | |  __/_____| |  | |  __/
 * |_|   \___/ \___|_|\_\___|\__|_|  |_|_|_| |_|\___|     |_|  |_|_|
 *
 * This program is free software: you can redistribute it and/or modify
 * it under the terms of the GNU Lesser General Public License as published by
 * the Free Software Foundation, either version 3 of the License, or
 * (at your option) any later version.
 *
 * @author PocketMine Team
 * @link http://www.pocketmine.net/
 *
 *
*/

namespace pocketmine;

use pocketmine\block\Air;
use pocketmine\block\Block;
use pocketmine\command\Command;
use pocketmine\command\CommandSender;
use pocketmine\entity\Arrow;
use pocketmine\entity\Effect;
use pocketmine\entity\Entity;
use pocketmine\entity\Human;
use pocketmine\entity\Item as DroppedItem;
use pocketmine\entity\Living;
use pocketmine\entity\Projectile;
use pocketmine\event\entity\EntityDamageByBlockEvent;
use pocketmine\event\entity\EntityDamageByEntityEvent;
use pocketmine\event\entity\EntityDamageEvent;
use pocketmine\event\entity\EntityShootBowEvent;
use pocketmine\event\entity\ProjectileLaunchEvent;
use pocketmine\event\inventory\CraftItemEvent;
use pocketmine\event\inventory\InventoryCloseEvent;
use pocketmine\event\inventory\InventoryPickupArrowEvent;
use pocketmine\event\inventory\InventoryPickupItemEvent;
use pocketmine\event\player\cheat\PlayerIllegalMoveEvent;
use pocketmine\event\player\PlayerAchievementAwardedEvent;
use pocketmine\event\player\PlayerAnimationEvent;
use pocketmine\event\player\PlayerBedEnterEvent;
use pocketmine\event\player\PlayerBedLeaveEvent;
use pocketmine\event\player\PlayerChatEvent;
use pocketmine\event\player\PlayerCommandPreprocessEvent;
use pocketmine\event\player\PlayerDeathEvent;
use pocketmine\event\player\PlayerDropItemEvent;
use pocketmine\event\player\PlayerExhaustEvent;
use pocketmine\event\player\PlayerGameModeChangeEvent;
use pocketmine\event\player\PlayerInteractEvent;
use pocketmine\event\player\PlayerItemConsumeEvent;
use pocketmine\event\player\PlayerJoinEvent;
use pocketmine\event\player\PlayerKickEvent;
use pocketmine\event\player\PlayerLoginEvent;
use pocketmine\event\player\PlayerMoveEvent;
use pocketmine\event\player\PlayerPreLoginEvent;
use pocketmine\event\player\PlayerQuitEvent;
use pocketmine\event\player\PlayerRespawnEvent;
use pocketmine\event\player\PlayerToggleFlightEvent;
use pocketmine\event\player\PlayerToggleSneakEvent;
use pocketmine\event\player\PlayerToggleSprintEvent;
use pocketmine\event\player\PlayerTransferEvent;
use pocketmine\event\server\DataPacketReceiveEvent;
use pocketmine\event\server\DataPacketSendEvent;
use pocketmine\event\TextContainer;
use pocketmine\event\Timings;
use pocketmine\event\TranslationContainer;
use pocketmine\inventory\BaseTransaction;
use pocketmine\inventory\BigShapedRecipe;
use pocketmine\inventory\BigShapelessRecipe;
use pocketmine\inventory\FurnaceInventory;
use pocketmine\inventory\Inventory;
use pocketmine\inventory\InventoryHolder;
use pocketmine\inventory\PlayerInventory;
use pocketmine\inventory\ShapedRecipe;
use pocketmine\inventory\ShapelessRecipe;
use pocketmine\inventory\SimpleTransactionGroup;
use pocketmine\item\Item;
use pocketmine\level\ChunkLoader;
use pocketmine\level\format\Chunk;
use pocketmine\level\Level;
use pocketmine\level\Location;
use pocketmine\level\Position;
use pocketmine\level\sound\LaunchSound;
use pocketmine\level\WeakPosition;
use pocketmine\math\AxisAlignedBB;
use pocketmine\math\Vector2;
use pocketmine\math\Vector3;
use pocketmine\metadata\MetadataValue;
use pocketmine\nbt\NBT;
use pocketmine\nbt\tag\ByteTag;
use pocketmine\nbt\tag\CompoundTag;
use pocketmine\nbt\tag\DoubleTag;
use pocketmine\nbt\tag\FloatTag;
use pocketmine\nbt\tag\IntTag;
use pocketmine\nbt\tag\ListTag;
use pocketmine\nbt\tag\LongTag;
use pocketmine\nbt\tag\ShortTag;
use pocketmine\nbt\tag\StringTag;
use pocketmine\network\mcpe\NetworkSession;
use pocketmine\network\mcpe\protocol\AddEntityPacket;
use pocketmine\network\mcpe\protocol\AddHangingEntityPacket;
use pocketmine\network\mcpe\protocol\AddItemEntityPacket;
use pocketmine\network\mcpe\protocol\AddItemPacket;
use pocketmine\network\mcpe\protocol\AddPaintingPacket;
use pocketmine\network\mcpe\protocol\AddPlayerPacket;
use pocketmine\network\mcpe\protocol\AdventureSettingsPacket;
use pocketmine\network\mcpe\protocol\AnimatePacket;
use pocketmine\network\mcpe\protocol\AvailableCommandsPacket;
use pocketmine\network\mcpe\protocol\BlockEntityDataPacket;
use pocketmine\network\mcpe\protocol\BlockEventPacket;
use pocketmine\network\mcpe\protocol\BlockPickRequestPacket;
use pocketmine\network\mcpe\protocol\BossEventPacket;
use pocketmine\network\mcpe\protocol\ChangeDimensionPacket;
use pocketmine\network\mcpe\protocol\ChunkRadiusUpdatedPacket;
use pocketmine\network\mcpe\protocol\ClientboundMapItemDataPacket;
use pocketmine\network\mcpe\protocol\ClientToServerHandshakePacket;
use pocketmine\network\mcpe\protocol\CommandBlockUpdatePacket;
use pocketmine\network\mcpe\protocol\CommandStepPacket;
use pocketmine\network\mcpe\protocol\ContainerClosePacket;
use pocketmine\network\mcpe\protocol\ContainerOpenPacket;
use pocketmine\network\mcpe\protocol\ContainerSetContentPacket;
use pocketmine\network\mcpe\protocol\ContainerSetDataPacket;
use pocketmine\network\mcpe\protocol\ContainerSetSlotPacket;
use pocketmine\network\mcpe\protocol\CraftingDataPacket;
use pocketmine\network\mcpe\protocol\CraftingEventPacket;
use pocketmine\network\mcpe\protocol\DataPacket;
use pocketmine\network\mcpe\protocol\DisconnectPacket;
use pocketmine\network\mcpe\protocol\DropItemPacket;
use pocketmine\network\mcpe\protocol\EntityEventPacket;
use pocketmine\network\mcpe\protocol\ExplodePacket;
use pocketmine\network\mcpe\protocol\FullChunkDataPacket;
use pocketmine\network\mcpe\protocol\HurtArmorPacket;
use pocketmine\network\mcpe\protocol\InteractPacket;
use pocketmine\network\mcpe\protocol\InventoryActionPacket;
use pocketmine\network\mcpe\protocol\ItemFrameDropItemPacket;
use pocketmine\network\mcpe\protocol\LevelEventPacket;
use pocketmine\network\mcpe\protocol\LevelSoundEventPacket;
use pocketmine\network\mcpe\protocol\LoginPacket;
use pocketmine\network\mcpe\protocol\MapInfoRequestPacket;
use pocketmine\network\mcpe\protocol\MobArmorEquipmentPacket;
use pocketmine\network\mcpe\protocol\MobEffectPacket;
use pocketmine\network\mcpe\protocol\MobEquipmentPacket;
use pocketmine\network\mcpe\protocol\MoveEntityPacket;
use pocketmine\network\mcpe\protocol\MovePlayerPacket;
use pocketmine\network\mcpe\protocol\PlayerActionPacket;
use pocketmine\network\mcpe\protocol\EntityFallPacket;
use pocketmine\network\mcpe\protocol\PlayerInputPacket;
use pocketmine\network\mcpe\protocol\PlayerListPacket;
use pocketmine\network\mcpe\protocol\PlaySoundPacket;
use pocketmine\network\mcpe\protocol\PlayStatusPacket;
use pocketmine\network\mcpe\protocol\ProtocolInfo;
use pocketmine\network\mcpe\protocol\RemoveBlockPacket;
use pocketmine\network\mcpe\protocol\RemoveEntityPacket;
use pocketmine\network\mcpe\protocol\ReplaceItemInSlotPacket;
use pocketmine\network\mcpe\protocol\RequestChunkRadiusPacket;
use pocketmine\network\mcpe\protocol\ResourcePackChunkDataPacket;
use pocketmine\network\mcpe\protocol\ResourcePackChunkRequestPacket;
use pocketmine\network\mcpe\protocol\ResourcePackClientResponsePacket;
use pocketmine\network\mcpe\protocol\ResourcePackDataInfoPacket;
use pocketmine\network\mcpe\protocol\ResourcePacksInfoPacket;
use pocketmine\network\mcpe\protocol\ResourcePackStackPacket;
use pocketmine\network\mcpe\protocol\RespawnPacket;
use pocketmine\network\mcpe\protocol\RiderJumpPacket;
use pocketmine\network\mcpe\protocol\ServerToClientHandshakePacket;
use pocketmine\network\mcpe\protocol\SetCommandsEnabledPacket;
use pocketmine\network\mcpe\protocol\SetDifficultyPacket;
use pocketmine\network\mcpe\protocol\SetEntityDataPacket;
use pocketmine\network\mcpe\protocol\SetEntityLinkPacket;
use pocketmine\network\mcpe\protocol\SetEntityMotionPacket;
use pocketmine\network\mcpe\protocol\SetHealthPacket;
use pocketmine\network\mcpe\protocol\SetPlayerGameTypePacket;
use pocketmine\network\mcpe\protocol\SetSpawnPositionPacket;
use pocketmine\network\mcpe\protocol\SetTimePacket;
use pocketmine\network\mcpe\protocol\SetTitlePacket;
use pocketmine\network\mcpe\protocol\ShowCreditsPacket;
use pocketmine\network\mcpe\protocol\SpawnExperienceOrbPacket;
use pocketmine\network\mcpe\protocol\StartGamePacket;
use pocketmine\network\mcpe\protocol\StopSoundPacket;
use pocketmine\network\mcpe\protocol\TakeItemEntityPacket;
use pocketmine\network\mcpe\protocol\TextPacket;
use pocketmine\network\mcpe\protocol\TransferPacket;
use pocketmine\network\mcpe\protocol\UpdateAttributesPacket;
use pocketmine\network\mcpe\protocol\UpdateBlockPacket;
use pocketmine\network\mcpe\protocol\UpdateTradePacket;
use pocketmine\network\mcpe\protocol\UseItemPacket;
use pocketmine\network\SourceInterface;
use pocketmine\permission\PermissibleBase;
use pocketmine\permission\PermissionAttachment;
use pocketmine\plugin\Plugin;
use pocketmine\resourcepacks\ResourcePack;
use pocketmine\tile\ItemFrame;
use pocketmine\tile\Spawnable;
use pocketmine\tile\Tile;
use pocketmine\utils\TextFormat;
use pocketmine\utils\UUID;


/**
 * Main class that handles networking, recovery, and packet sending to the server part
 */
class Player extends Human implements CommandSender, InventoryHolder, ChunkLoader, IPlayer, NetworkSession{

	const SURVIVAL = 0;
	const CREATIVE = 1;
	const ADVENTURE = 2;
	const SPECTATOR = 3;
	const VIEW = Player::SPECTATOR;

	/**
	 * Checks a supplied username and checks it is valid.
	 * @param string $name
	 *
	 * @return bool
	 */
	public static function isValidUserName(string $name) : bool{
		$lname = strtolower($name);
		$len = strlen($name);
		return $lname !== "rcon" and $lname !== "console" and $len >= 1 and $len <= 16 and preg_match("/[^A-Za-z0-9_]/", $name) === 0;
	}

	/**
	 * Checks the length of a supplied skin bitmap and returns whether the length is valid.
	 * @param string $skin
	 *
	 * @return bool
	 */
	public static function isValidSkin(string $skin) : bool{
		return strlen($skin) === 64 * 64 * 4 or strlen($skin) === 64 * 32 * 4;
	}

	/** @var SourceInterface */
	protected $interface;

	/** @var bool */
	public $playedBefore;
	public $spawned = false;
	public $loggedIn = false;
	public $joined = false;
	public $gamemode;
	public $lastBreak;

	protected $windowCnt = 2;
	/** @var \SplObjectStorage<Inventory> */
	protected $windows;
	/** @var Inventory[] */
	protected $windowIndex = [];

	protected $messageCounter = 2;

	private $clientSecret;

	/** @var Vector3 */
	public $speed = null;

	public $achievements = [];
	/** @var SimpleTransactionGroup */
	protected $currentTransaction = null;
	public $craftingType = 0; //0 = 2x2 crafting, 1 = 3x3 crafting, 2 = stonecutter

	public $creationTime = 0;

	protected $randomClientId;

	/** @var Vector3 */
	protected $forceMovement = null;
	/** @var Vector3 */
	protected $teleportPosition = null;
	protected $connected = true;
	protected $ip;
	protected $removeFormat = true;
	protected $port;
	protected $username;
	protected $iusername;
	protected $displayName;
	protected $startAction = -1;
	/** @var Vector3 */
	protected $sleeping = null;
	protected $clientID = null;

	private $loaderId = null;

	protected $stepHeight = 0.6;

	public $usedChunks = [];
	protected $chunkLoadCount = 0;
	protected $loadQueue = [];
	protected $nextChunkOrderRun = 5;

	/** @var Player[] */
	protected $hiddenPlayers = [];

	/** @var Vector3 */
	protected $newPosition;

	protected $viewDistance = -1;
	protected $chunksPerTick;
	protected $spawnThreshold;
	/** @var null|WeakPosition */
	private $spawnPosition = null;

	protected $inAirTicks = 0;
	protected $startAirTicks = 5;

	//TODO: Abilities
	protected $autoJump = true;
	protected $allowFlight = false;
	protected $flying = false;

	protected $allowMovementCheats = false;
	protected $allowInstaBreak = false;

	private $needACK = [];

	private $batchedPackets = [];

	/** @var PermissibleBase */
	private $perm = null;

	public function getLeaveMessage(){
		return new TranslationContainer(TextFormat::YELLOW . "%multiplayer.player.left", [
			$this->getDisplayName()
		]);
	}

	/**
	 * This might disappear in the future.
	 * Please use getUniqueId() instead (IP + clientId + name combo, in the future it'll change to real UUID for online
	 * auth)
	 *
	 * @deprecated
	 *
	 */
	public function getClientId(){
		return $this->randomClientId;
	}

	public function getClientSecret(){
		return $this->clientSecret;
	}

	public function isBanned(){
		return $this->server->getNameBans()->isBanned($this->iusername);
	}

	public function setBanned($value){
		if($value === true){
			$this->server->getNameBans()->addBan($this->getName(), null, null, null);
			$this->kick("You have been banned");
		}else{
			$this->server->getNameBans()->remove($this->getName());
		}
	}

	public function isWhitelisted(){
		return $this->server->isWhitelisted($this->iusername);
	}

	public function setWhitelisted($value){
		if($value === true){
			$this->server->addWhitelist($this->iusername);
		}else{
			$this->server->removeWhitelist($this->iusername);
		}
	}

	public function getPlayer(){
		return $this;
	}

	public function getFirstPlayed(){
		return $this->namedtag instanceof CompoundTag ? $this->namedtag["firstPlayed"] : null;
	}

	public function getLastPlayed(){
		return $this->namedtag instanceof CompoundTag ? $this->namedtag["lastPlayed"] : null;
	}

	public function hasPlayedBefore(){
		return $this->playedBefore;
	}

	public function setAllowFlight($value){
		$this->allowFlight = (bool) $value;
		$this->sendSettings();
	}

	public function getAllowFlight() : bool{
		return $this->allowFlight;
	}

	public function setFlying(bool $value){
		$this->flying = $value;
		$this->sendSettings();
	}

	public function isFlying() : bool{
		return $this->flying;
	}

	public function setAutoJump($value){
		$this->autoJump = $value;
		$this->sendSettings();
	}

	public function hasAutoJump(){
		return $this->autoJump;
	}

	public function allowMovementCheats() : bool{
		return $this->allowMovementCheats;
	}

	public function setAllowMovementCheats(bool $value = false){
		$this->allowMovementCheats = $value;
	}

	public function allowInstaBreak() : bool{
		return $this->allowInstaBreak;
	}

	public function setAllowInstaBreak(bool $value = false){
		$this->allowInstaBreak = $value;
	}

	/**
	 * @param Player $player
	 */
	public function spawnTo(Player $player){
		if($this->spawned and $player->spawned and $this->isAlive() and $player->isAlive() and $player->getLevel() === $this->level and $player->canSee($this) and !$this->isSpectator()){
			parent::spawnTo($player);
		}
	}

	/**
	 * @return Server
	 */
	public function getServer(){
		return $this->server;
	}

	/**
	 * @return bool
	 */
	public function getRemoveFormat(){
		return $this->removeFormat;
	}

	/**
	 * @param bool $remove
	 */
	public function setRemoveFormat($remove = true){
		$this->removeFormat = (bool) $remove;
	}

	/**
	 * @param Player $player
	 *
	 * @return bool
	 */
	public function canSee(Player $player){
		return !isset($this->hiddenPlayers[$player->getRawUniqueId()]);
	}

	/**
	 * @param Player $player
	 */
	public function hidePlayer(Player $player){
		if($player === $this){
			return;
		}
		$this->hiddenPlayers[$player->getRawUniqueId()] = $player;
		$player->despawnFrom($this);
	}

	/**
	 * @param Player $player
	 */
	public function showPlayer(Player $player){
		if($player === $this){
			return;
		}
		unset($this->hiddenPlayers[$player->getRawUniqueId()]);
		if($player->isOnline()){
			$player->spawnTo($this);
		}
	}

	public function canCollideWith(Entity $entity){
		return false;
	}

	public function resetFallDistance(){
		parent::resetFallDistance();
		if($this->inAirTicks !== 0){
			$this->startAirTicks = 5;
		}
		$this->inAirTicks = 0;
	}

	public function getViewDistance() : int{
		return $this->viewDistance;
	}

	public function setViewDistance(int $distance){
		$this->viewDistance = $this->server->getAllowedViewDistance($distance);

		$this->spawnThreshold = (int) (min($this->viewDistance, $this->server->getProperty("chunk-sending.spawn-radius", 4)) ** 2 * M_PI);

		$pk = new ChunkRadiusUpdatedPacket();
		$pk->radius = $this->viewDistance;
		$this->dataPacket($pk);
	}

	/**
	 * @return bool
	 */
	public function isOnline(){
		return $this->connected === true and $this->loggedIn === true;
	}

	/**
	 * @return bool
	 */
	public function isOp(){
		return $this->server->isOp($this->getName());
	}

	/**
	 * @param bool $value
	 */
	public function setOp($value){
		if($value === $this->isOp()){
			return;
		}

		if($value === true){
			$this->server->addOp($this->getName());
		}else{
			$this->server->removeOp($this->getName());
		}

		$this->sendSettings();
	}

	/**
	 * @param permission\Permission|string $name
	 *
	 * @return bool
	 */
	public function isPermissionSet($name){
		return $this->perm->isPermissionSet($name);
	}

	/**
	 * @param permission\Permission|string $name
	 *
	 * @return bool
	 *
	 * @throws \InvalidStateException if the player is closed
	 */
	public function hasPermission($name){
		if($this->closed){
			throw new \InvalidStateException("Trying to get permissions of closed player");
		}
		return $this->perm->hasPermission($name);
	}

	/**
	 * @param Plugin $plugin
	 * @param string $name
	 * @param bool   $value
	 *
	 * @return permission\PermissionAttachment
	 */
	public function addAttachment(Plugin $plugin, $name = null, $value = null){
		return $this->perm->addAttachment($plugin, $name, $value);
	}

	/**
	 * @param PermissionAttachment $attachment
	 */
	public function removeAttachment(PermissionAttachment $attachment){
		$this->perm->removeAttachment($attachment);
	}

	public function recalculatePermissions(){
		$this->server->getPluginManager()->unsubscribeFromPermission(Server::BROADCAST_CHANNEL_USERS, $this);
		$this->server->getPluginManager()->unsubscribeFromPermission(Server::BROADCAST_CHANNEL_ADMINISTRATIVE, $this);

		if($this->perm === null){
			return;
		}

		$this->perm->recalculatePermissions();

		if($this->hasPermission(Server::BROADCAST_CHANNEL_USERS)){
			$this->server->getPluginManager()->subscribeToPermission(Server::BROADCAST_CHANNEL_USERS, $this);
		}
		if($this->hasPermission(Server::BROADCAST_CHANNEL_ADMINISTRATIVE)){
			$this->server->getPluginManager()->subscribeToPermission(Server::BROADCAST_CHANNEL_ADMINISTRATIVE, $this);
		}

		$this->sendCommandData();
	}

	/**
	 * @return permission\PermissionAttachmentInfo[]
	 */
	public function getEffectivePermissions(){
		return $this->perm->getEffectivePermissions();
	}

	public function sendCommandData(){
		$data = [];
		foreach($this->server->getCommandMap()->getCommands() as $command){
			if(count($cmdData = $command->generateCustomCommandData($this)) > 0){
				$data[$command->getName()]["versions"][0] = $cmdData;
			}
		}

		if(count($data) > 0){
			//TODO: structure checking
			$pk = new AvailableCommandsPacket();
			$pk->commands = json_encode($data);
			$this->dataPacket($pk);
		}
	}

	/**
	 * @param SourceInterface $interface
	 * @param null            $clientID
	 * @param string          $ip
	 * @param int             $port
	 */
	public function __construct(SourceInterface $interface, $clientID, $ip, $port){
		$this->interface = $interface;
		$this->windows = new \SplObjectStorage();
		$this->perm = new PermissibleBase($this);
		$this->namedtag = new CompoundTag();
		$this->server = Server::getInstance();
		$this->lastBreak = PHP_INT_MAX;
		$this->ip = $ip;
		$this->port = $port;
		$this->clientID = $clientID;
		$this->loaderId = Level::generateChunkLoaderId($this);
		$this->chunksPerTick = (int) $this->server->getProperty("chunk-sending.per-tick", 4);
		$this->spawnThreshold = (int) (($this->server->getProperty("chunk-sending.spawn-radius", 4) ** 2) * M_PI);
		$this->spawnPosition = null;
		$this->gamemode = $this->server->getGamemode();
		$this->setLevel($this->server->getDefaultLevel());
		$this->newPosition = new Vector3(0, 0, 0);
		$this->boundingBox = new AxisAlignedBB(0, 0, 0, 0, 0, 0);

		$this->uuid = null;
		$this->rawUUID = null;

		$this->creationTime = microtime(true);

		$this->allowMovementCheats = (bool) $this->server->getProperty("player.anti-cheat.allow-movement-cheats", false);
		$this->allowInstaBreak = (bool) $this->server->getProperty("player.anti-cheat.allow-instabreak", false);
	}

	/**
	 * @param string $achievementId
	 */
	public function removeAchievement($achievementId){
		if($this->hasAchievement($achievementId)){
			$this->achievements[$achievementId] = false;
		}
	}

	/**
	 * @param string $achievementId
	 *
	 * @return bool
	 */
	public function hasAchievement($achievementId){
		if(!isset(Achievement::$list[$achievementId]) or !isset($this->achievements)){
			$this->achievements = [];

			return false;
		}

		return isset($this->achievements[$achievementId]) and $this->achievements[$achievementId] != false;
	}

	/**
	 * @return bool
	 */
	public function isConnected(){
		return $this->connected === true;
	}

	/**
	 * Gets the "friendly" name to display of this player to use in the chat.
	 *
	 * @return string
	 */
	public function getDisplayName(){
		return $this->displayName;
	}

	/**
	 * @param string $name
	 */
	public function setDisplayName($name){
		$this->displayName = $name;
		if($this->spawned){
			$this->server->updatePlayerListData($this->getUniqueId(), $this->getId(), $this->getDisplayName(), $this->getSkinId(), $this->getSkinData());
		}
	}

	public function setSkin($str, $skinId){
		parent::setSkin($str, $skinId);
		if($this->spawned){
			$this->server->updatePlayerListData($this->getUniqueId(), $this->getId(), $this->getDisplayName(), $skinId, $str);
		}
	}

	/**
	 * Gets the player IP address
	 *
	 * @return string
	 */
	public function getAddress(){
		return $this->ip;
	}

	/**
	 * @return int
	 */
	public function getPort(){
		return $this->port;
	}

	public function getNextPosition(){
		return $this->newPosition !== null ? new Position($this->newPosition->x, $this->newPosition->y, $this->newPosition->z, $this->level) : $this->getPosition();
	}

	/**
	 * @return bool
	 */
	public function isSleeping(){
		return $this->sleeping !== null;
	}

	public function getInAirTicks(){
		return $this->inAirTicks;
	}

	protected function switchLevel(Level $targetLevel){
		$oldLevel = $this->level;
		if(parent::switchLevel($targetLevel)){
			foreach($this->usedChunks as $index => $d){
				Level::getXZ($index, $X, $Z);
				$this->unloadChunk($X, $Z, $oldLevel);
			}

			$this->usedChunks = [];
			$this->level->sendTime($this);
		}
	}

	private function unloadChunk($x, $z, Level $level = null){
		$level = $level === null ? $this->level : $level;
		$index = Level::chunkHash($x, $z);
		if(isset($this->usedChunks[$index])){
			foreach($level->getChunkEntities($x, $z) as $entity){
				if($entity !== $this){
					$entity->despawnFrom($this);
				}
			}

			unset($this->usedChunks[$index]);
		}
		$level->unregisterChunkLoader($this, $x, $z);
		unset($this->loadQueue[$index]);
	}

	/**
	 * @return Position
	 */
	public function getSpawn(){
		if($this->hasValidSpawnPosition()){
			return $this->spawnPosition;
		}else{
			$level = $this->server->getDefaultLevel();

			return $level->getSafeSpawn();
		}
	}

	/**
	 * @return bool
	 */
	public function hasValidSpawnPosition() : bool{
		return $this->spawnPosition instanceof WeakPosition and $this->spawnPosition->isValid();
	}

	public function sendChunk($x, $z, $payload){
		if($this->connected === false){
			return;
		}

		$this->usedChunks[Level::chunkHash($x, $z)] = true;
		$this->chunkLoadCount++;

		if($payload instanceof DataPacket){
			$this->dataPacket($payload);
		}else{
			$pk = new FullChunkDataPacket();
			$pk->chunkX = $x;
			$pk->chunkZ = $z;
			$pk->data = $payload;
			$this->batchDataPacket($pk);
		}

		if($this->spawned){
			foreach($this->level->getChunkEntities($x, $z) as $entity){
				if($entity !== $this and !$entity->closed and $entity->isAlive()){
					$entity->spawnTo($this);
				}
			}
		}
	}

	protected function sendNextChunk(){
		if($this->connected === false){
			return;
		}

		Timings::$playerChunkSendTimer->startTiming();

		$count = 0;
		foreach($this->loadQueue as $index => $distance){
			if($count >= $this->chunksPerTick){
				break;
			}

			$X = null;
			$Z = null;
			Level::getXZ($index, $X, $Z);

			++$count;

			$this->usedChunks[$index] = false;
			$this->level->registerChunkLoader($this, $X, $Z, false);

			if(!$this->level->populateChunk($X, $Z)){
				if($this->spawned and $this->teleportPosition === null){
					continue;
				}else{
					break;
				}
			}

			unset($this->loadQueue[$index]);
			$this->level->requestChunk($X, $Z, $this);
		}

		if($this->chunkLoadCount >= $this->spawnThreshold and $this->spawned === false and $this->teleportPosition === null){
			$this->doFirstSpawn();
		}

		Timings::$playerChunkSendTimer->stopTiming();
	}

	protected function doFirstSpawn(){
		$this->spawned = true;

		$this->sendSettings();
		$this->sendPotionEffects($this);
		$this->sendData($this);
		$this->inventory->sendContents($this);
		$this->inventory->sendArmorContents($this);
		$this->inventory->sendHeldItem($this);

		$pos = $this->level->getSafeSpawn($this);

		$this->server->getPluginManager()->callEvent($ev = new PlayerRespawnEvent($this, $pos));

		$pos = $ev->getRespawnPosition();

		$pk = new RespawnPacket();
		$pk->x = $pos->x;
		$pk->y = $pos->y;
		$pk->z = $pos->z;
		$this->dataPacket($pk);

		$this->sendPlayStatus(PlayStatusPacket::PLAYER_SPAWN);

		if($this->hasPermission(Server::BROADCAST_CHANNEL_USERS)){
			$this->server->getPluginManager()->subscribeToPermission(Server::BROADCAST_CHANNEL_USERS, $this);
		}
		if($this->hasPermission(Server::BROADCAST_CHANNEL_ADMINISTRATIVE)){
			$this->server->getPluginManager()->subscribeToPermission(Server::BROADCAST_CHANNEL_ADMINISTRATIVE, $this);
		}

		$this->server->getPluginManager()->callEvent($ev = new PlayerJoinEvent($this,
			new TranslationContainer(TextFormat::YELLOW . "%multiplayer.player.joined", [
				$this->getDisplayName()
			])
		));
		if(strlen(trim($ev->getJoinMessage())) > 0){
			$this->server->broadcastMessage($ev->getJoinMessage());
		}

		$this->noDamageTicks = 60;

		foreach($this->usedChunks as $index => $c){
			Level::getXZ($index, $chunkX, $chunkZ);
			foreach($this->level->getChunkEntities($chunkX, $chunkZ) as $entity){
				if($entity !== $this and !$entity->closed and $entity->isAlive()){
					$entity->spawnTo($this);
				}
			}
		}

		$this->teleport($pos);

		$this->spawnToAll();

		if($this->server->getUpdater()->hasUpdate() and $this->hasPermission(Server::BROADCAST_CHANNEL_ADMINISTRATIVE)){
			$this->server->getUpdater()->showPlayerUpdate($this);
		}

		if($this->getHealth() <= 0){
			$pk = new RespawnPacket();
			$pos = $this->getSpawn();
			$pk->x = $pos->x;
			$pk->y = $pos->y;
			$pk->z = $pos->z;
			$this->dataPacket($pk);
		}

		$this->joined = true;
	}

	protected function orderChunks(){
		if($this->connected === false or $this->viewDistance === -1){
			return false;
		}

		Timings::$playerChunkOrderTimer->startTiming();

		$this->nextChunkOrderRun = 200;

		$radius = $this->server->getAllowedViewDistance($this->viewDistance);
		$radiusSquared = $radius ** 2;

		$newOrder = [];
		$unloadChunks = $this->usedChunks;

		$centerX = $this->x >> 4;
		$centerZ = $this->z >> 4;

		for($x = 0; $x < $radius; ++$x){
			for($z = 0; $z <= $x; ++$z){
				if(($x ** 2 + $z ** 2) > $radiusSquared){
					break; //skip to next band
				}

				//If the chunk is in the radius, others at the same offsets in different quadrants are also guaranteed to be.

				/* Top right quadrant */
				if(!isset($this->usedChunks[$index = Level::chunkHash($centerX + $x, $centerZ + $z)]) or $this->usedChunks[$index] === false){
					$newOrder[$index] = true;
				}
				unset($unloadChunks[$index]);

				/* Top left quadrant */
				if(!isset($this->usedChunks[$index = Level::chunkHash($centerX - $x - 1, $centerZ + $z)]) or $this->usedChunks[$index] === false){
					$newOrder[$index] = true;
				}
				unset($unloadChunks[$index]);

				/* Bottom right quadrant */
				if(!isset($this->usedChunks[$index = Level::chunkHash($centerX + $x, $centerZ - $z - 1)]) or $this->usedChunks[$index] === false){
					$newOrder[$index] = true;
				}
				unset($unloadChunks[$index]);


				/* Bottom left quadrant */
				if(!isset($this->usedChunks[$index = Level::chunkHash($centerX - $x - 1, $centerZ - $z - 1)]) or $this->usedChunks[$index] === false){
					$newOrder[$index] = true;
				}
				unset($unloadChunks[$index]);

				if($x !== $z){
					/* Top right quadrant mirror */
					if(!isset($this->usedChunks[$index = Level::chunkHash($centerX + $z, $centerZ + $x)]) or $this->usedChunks[$index] === false){
						$newOrder[$index] = true;
					}
					unset($unloadChunks[$index]);

					/* Top left quadrant mirror */
					if(!isset($this->usedChunks[$index = Level::chunkHash($centerX - $z - 1, $centerZ + $x)]) or $this->usedChunks[$index] === false){
						$newOrder[$index] = true;
					}
					unset($unloadChunks[$index]);

					/* Bottom right quadrant mirror */
					if(!isset($this->usedChunks[$index = Level::chunkHash($centerX + $z, $centerZ - $x - 1)]) or $this->usedChunks[$index] === false){
						$newOrder[$index] = true;
					}
					unset($unloadChunks[$index]);

					/* Bottom left quadrant mirror */
					if(!isset($this->usedChunks[$index = Level::chunkHash($centerX - $z - 1, $centerZ - $x - 1)]) or $this->usedChunks[$index] === false){
						$newOrder[$index] = true;
					}
					unset($unloadChunks[$index]);
				}
			}
		}

		foreach($unloadChunks as $index => $bool){
			Level::getXZ($index, $X, $Z);
			$this->unloadChunk($X, $Z);
		}

		$this->loadQueue = $newOrder;

		Timings::$playerChunkOrderTimer->stopTiming();

		return true;
	}

	/**
	 * Batch a Data packet into the channel list to send at the end of the tick
	 *
	 * @param DataPacket $packet
	 *
	 * @return bool
	 */
	public function batchDataPacket(DataPacket $packet){
		if($this->connected === false){
			return false;
		}

		$timings = Timings::getSendDataPacketTimings($packet);
		$timings->startTiming();
		$this->server->getPluginManager()->callEvent($ev = new DataPacketSendEvent($this, $packet));
		if($ev->isCancelled()){
			$timings->stopTiming();
			return false;
		}

		$this->batchedPackets[] = clone $packet;
		$timings->stopTiming();
		return true;
	}

	/**
	 * Sends an ordered DataPacket to the send buffer
	 *
	 * @param DataPacket $packet
	 * @param bool       $needACK
	 *
	 * @return int|bool
	 */
	public function dataPacket(DataPacket $packet, $needACK = false){
		if(!$this->connected){
			return false;
		}

		//Basic safety restriction. TODO: improve this
		if(!$this->loggedIn and !$packet->canBeSentBeforeLogin()){
			throw new \InvalidArgumentException("Attempted to send " . get_class($packet) . " to " . $this->getName() . " too early");
		}

		$timings = Timings::getSendDataPacketTimings($packet);
		$timings->startTiming();

		$this->server->getPluginManager()->callEvent($ev = new DataPacketSendEvent($this, $packet));
		if($ev->isCancelled()){
			$timings->stopTiming();
			return false;
		}

		$identifier = $this->interface->putPacket($this, $packet, $needACK, false);

		if($needACK and $identifier !== null){
			$this->needACK[$identifier] = false;

			$timings->stopTiming();
			return $identifier;
		}

		$timings->stopTiming();
		return true;
	}

	/**
	 * @param DataPacket $packet
	 * @param bool       $needACK
	 *
	 * @return bool|int
	 */
	public function directDataPacket(DataPacket $packet, $needACK = false){
		if($this->connected === false){
			return false;
		}

		//Basic safety restriction. TODO: improve this
		if(!$this->loggedIn and !$packet->canBeSentBeforeLogin()){
			throw new \InvalidArgumentException("Attempted to send " . get_class($packet) . " to " . $this->getName() . " too early");
		}

		$timings = Timings::getSendDataPacketTimings($packet);
		$timings->startTiming();
		$this->server->getPluginManager()->callEvent($ev = new DataPacketSendEvent($this, $packet));
		if($ev->isCancelled()){
			$timings->stopTiming();
			return false;
		}

		$identifier = $this->interface->putPacket($this, $packet, $needACK, true);

		if($needACK and $identifier !== null){
			$this->needACK[$identifier] = false;

			$timings->stopTiming();
			return $identifier;
		}

		$timings->stopTiming();
		return true;
	}

	/**
	 * @param Vector3 $pos
	 *
	 * @return boolean
	 */
	public function sleepOn(Vector3 $pos){
		if(!$this->isOnline()){
			return false;
		}

		foreach($this->level->getNearbyEntities($this->boundingBox->grow(2, 1, 2), $this) as $p){
			if($p instanceof Player){
				if($p->sleeping !== null and $pos->distance($p->sleeping) <= 0.1){
					return false;
				}
			}
		}

		$this->server->getPluginManager()->callEvent($ev = new PlayerBedEnterEvent($this, $this->level->getBlock($pos)));
		if($ev->isCancelled()){
			return false;
		}

		$this->sleeping = clone $pos;

		$this->setDataProperty(self::DATA_PLAYER_BED_POSITION, self::DATA_TYPE_POS, [$pos->x, $pos->y, $pos->z]);
		$this->setDataFlag(self::DATA_PLAYER_FLAGS, self::DATA_PLAYER_FLAG_SLEEP, true, self::DATA_TYPE_BYTE);

		$this->setSpawn($pos);

		$this->level->sleepTicks = 60;

		return true;
	}

	/**
	 * Sets the spawnpoint of the player (and the compass direction) to a Vector3, or set it on another world with a
	 * Position object
	 *
	 * @param Vector3|Position $pos
	 */
	public function setSpawn(Vector3 $pos){
		if(!($pos instanceof Position)){
			$level = $this->level;
		}else{
			$level = $pos->getLevel();
		}
		$this->spawnPosition = new WeakPosition($pos->x, $pos->y, $pos->z, $level);
		$pk = new SetSpawnPositionPacket();
		$pk->x = (int) $this->spawnPosition->x;
		$pk->y = (int) $this->spawnPosition->y;
		$pk->z = (int) $this->spawnPosition->z;
		$this->dataPacket($pk);
	}

	public function stopSleep(){
		if($this->sleeping instanceof Vector3){
			$this->server->getPluginManager()->callEvent($ev = new PlayerBedLeaveEvent($this, $this->level->getBlock($this->sleeping)));

			$this->sleeping = null;
			$this->setDataProperty(self::DATA_PLAYER_BED_POSITION, self::DATA_TYPE_POS, [0, 0, 0]);
			$this->setDataFlag(self::DATA_PLAYER_FLAGS, self::DATA_PLAYER_FLAG_SLEEP, false, self::DATA_TYPE_BYTE);

			$this->level->sleepTicks = 0;

			$pk = new AnimatePacket();
			$pk->eid = $this->id;
			$pk->action = 3; //Wake up
			$this->dataPacket($pk);
		}
	}

	/**
	 * @param string $achievementId
	 *
	 * @return bool
	 */
	public function awardAchievement($achievementId){
		if(isset(Achievement::$list[$achievementId]) and !$this->hasAchievement($achievementId)){
			foreach(Achievement::$list[$achievementId]["requires"] as $requirementId){
				if(!$this->hasAchievement($requirementId)){
					return false;
				}
			}
			$this->server->getPluginManager()->callEvent($ev = new PlayerAchievementAwardedEvent($this, $achievementId));
			if(!$ev->isCancelled()){
				$this->achievements[$achievementId] = true;
				Achievement::broadcast($this, $achievementId);

				return true;
			}else{
				return false;
			}
		}

		return false;
	}

	/**
	 * @return int
	 */
	public function getGamemode(){
		return $this->gamemode;
	}

	/**
	 * @internal
	 *
	 * Returns a client-friendly gamemode of the specified real gamemode
	 * This function takes care of handling gamemodes known to MCPE (as of 1.1.0.3, that includes Survival, Creative and Adventure)
	 *
	 * TODO: remove this when Spectator Mode gets added properly to MCPE
	 *
	 * @param int $gamemode
	 */
	public static function getClientFriendlyGamemode(int $gamemode) : int{
		$gamemode &= 0x03;
		if($gamemode === Player::SPECTATOR){
			return Player::CREATIVE;
		}

		return $gamemode;
	}

	/**
	 * Sets the gamemode, and if needed, kicks the Player.
	 *
	 * @param int  $gm
	 * @param bool $client if the client made this change in their GUI
	 *
	 * @return bool
	 */
	public function setGamemode(int $gm, bool $client = false){
		if($gm < 0 or $gm > 3 or $this->gamemode === $gm){
			return false;
		}

		$this->server->getPluginManager()->callEvent($ev = new PlayerGameModeChangeEvent($this, $gm));
		if($ev->isCancelled()){
			if($client){ //gamemode change by client in the GUI
				$this->sendGamemode();
			}
			return false;
		}

		$this->gamemode = $gm;

		$this->allowFlight = $this->isCreative();
		if($this->isSpectator()){
			$this->flying = true;
			$this->despawnFromAll();

			// Client automatically turns off flight controls when on the ground.
			// A combination of this hack and a new AdventureSettings flag FINALLY
			// fixes spectator flight controls. Thank @robske110 for this hack.
			$this->teleport($this->temporalVector->setComponents($this->x, $this->y + 0.1, $this->z));
		}else{
			if($this->isSurvival()){
				$this->flying = false;
			}
			$this->spawnToAll();
		}

		$this->resetFallDistance();

		$this->namedtag->playerGameType = new IntTag("playerGameType", $this->gamemode);
		if(!$client){ //Gamemode changed by server, do not send for client changes
			$this->sendGamemode();
		}else{
			Command::broadcastCommandMessage($this, new TranslationContainer("commands.gamemode.success.self", [Server::getGamemodeString($gm)]));
		}

		$this->sendSettings();

		$this->inventory->sendContents($this);
		$this->inventory->sendContents($this->getViewers());
		$this->inventory->sendHeldItem($this->hasSpawned);
		if($this->isCreative()){
			$this->inventory->sendCreativeContents();
		}

		return true;
	}

	/**
	 * @internal
	 * Sends the player's gamemode to the client.
	 */
	public function sendGamemode(){
		$pk = new SetPlayerGameTypePacket();
		$pk->gamemode = Player::getClientFriendlyGamemode($this->gamemode);
		$this->dataPacket($pk);
	}

	/**
	 * Sends all the option flags
	 */
	public function sendSettings(){
		$pk = new AdventureSettingsPacket();
		$pk->flags = 0;
		$pk->worldImmutable = $this->isSpectator();
		$pk->autoJump = $this->autoJump;
		$pk->allowFlight = $this->allowFlight;
		$pk->noClip = $this->isSpectator();
		$pk->isFlying = $this->flying;
		$pk->userPermission = ($this->isOp() ? AdventureSettingsPacket::PERMISSION_OPERATOR : AdventureSettingsPacket::PERMISSION_NORMAL);
		$this->dataPacket($pk);
	}

	/**
	 * NOTE: Because Survival and Adventure Mode share some similar behaviour, this method will also return true if the player is
	 * in Adventure Mode. Supply the $literal parameter as true to force a literal Survival Mode check.
	 *
	 * @param bool $literal whether a literal check should be performed
	 *
	 * @return bool
	 */
	public function isSurvival(bool $literal = false) : bool{
		if($literal){
			return $this->gamemode === Player::SURVIVAL;
		}else{
			return ($this->gamemode & 0x01) === 0;
		}
	}

	/**
	 * NOTE: Because Creative and Spectator Mode share some similar behaviour, this method will also return true if the player is
	 * in Spectator Mode. Supply the $literal parameter as true to force a literal Creative Mode check.
	 *
	 * @param bool $literal whether a literal check should be performed
	 *
	 * @return bool
	 */
	public function isCreative(bool $literal = false) : bool{
		if($literal){
			return $this->gamemode === Player::CREATIVE;
		}else{
			return ($this->gamemode & 0x01) === 1;
		}
	}

	/**
	 * NOTE: Because Adventure and Spectator Mode share some similar behaviour, this method will also return true if the player is
	 * in Spectator Mode. Supply the $literal parameter as true to force a literal Adventure Mode check.
	 *
	 * @param bool $literal whether a literal check should be performed
	 *
	 * @return bool
	 */
	public function isAdventure(bool $literal = false) : bool{
		if($literal){
			return $this->gamemode === Player::ADVENTURE;
		}else{
			return ($this->gamemode & 0x02) > 0;
		}
	}

	/**
	 * @return bool
	 */
	public function isSpectator() : bool{
		return $this->gamemode === Player::SPECTATOR;
	}

	public function isFireProof() : bool{
		return $this->isCreative();
	}

	public function getDrops(){
		if(!$this->isCreative()){
			return parent::getDrops();
		}

		return [];
	}

	protected function checkGroundState($movX, $movY, $movZ, $dx, $dy, $dz){
		if(!$this->onGround or $movY != 0){
			$bb = clone $this->boundingBox;
			$bb->maxY = $bb->minY + 0.5;
			$bb->minY -= 1;
			if(count($this->level->getCollisionBlocks($bb, true)) > 0){
				$this->onGround = true;
			}else{
				$this->onGround = false;
			}
		}
		$this->isCollided = $this->onGround;
	}

	protected function checkBlockCollision(){
		foreach($this->getBlocksAround() as $block){
			$block->onEntityCollide($this);
		}
	}

	protected function checkNearEntities($tickDiff){
		foreach($this->level->getNearbyEntities($this->boundingBox->grow(1, 0.5, 1), $this) as $entity){
			$entity->scheduleUpdate();

			if(!$entity->isAlive()){
				continue;
			}

			if($entity instanceof Arrow and $entity->hadCollision){
				$item = Item::get(Item::ARROW, 0, 1);
				if($this->isSurvival() and !$this->inventory->canAddItem($item)){
					continue;
				}

				$this->server->getPluginManager()->callEvent($ev = new InventoryPickupArrowEvent($this->inventory, $entity));
				if($ev->isCancelled()){
					continue;
				}

				$pk = new TakeItemEntityPacket();
				$pk->eid = $this->id;
				$pk->target = $entity->getId();
				$this->server->broadcastPacket($entity->getViewers(), $pk);

				$this->inventory->addItem(clone $item);
				$entity->kill();
			}elseif($entity instanceof DroppedItem){
				if($entity->getPickupDelay() <= 0){
					$item = $entity->getItem();

					if($item instanceof Item){
						if($this->isSurvival() and !$this->inventory->canAddItem($item)){
							continue;
						}

						$this->server->getPluginManager()->callEvent($ev = new InventoryPickupItemEvent($this->inventory, $entity));
						if($ev->isCancelled()){
							continue;
						}

						switch($item->getId()){
							case Item::WOOD:
								$this->awardAchievement("mineWood");
								break;
							case Item::DIAMOND:
								$this->awardAchievement("diamond");
								break;
						}

						$pk = new TakeItemEntityPacket();
						$pk->eid = $this->id;
						$pk->target = $entity->getId();
						$this->server->broadcastPacket($entity->getViewers(), $pk);

						$this->inventory->addItem(clone $item);
						$entity->kill();
					}
				}
			}
		}
	}

	protected function processMovement($tickDiff){
		if(!$this->isAlive() or !$this->spawned or $this->newPosition === null or $this->teleportPosition !== null or $this->isSleeping()){
			return;
		}

		$newPos = $this->newPosition;
		$distanceSquared = $newPos->distanceSquared($this);

		$revert = false;

		if(($distanceSquared / ($tickDiff ** 2)) > 100 and !$this->allowMovementCheats){
			$this->server->getLogger()->warning($this->getName() . " moved too fast, reverting movement");
			$revert = true;
		}else{
			if($this->chunk === null or !$this->chunk->isGenerated()){
				$chunk = $this->level->getChunk($newPos->x >> 4, $newPos->z >> 4, false);
				if($chunk === null or !$chunk->isGenerated()){
					$revert = true;
					$this->nextChunkOrderRun = 0;
				}else{
					if($this->chunk !== null){
						$this->chunk->removeEntity($this);
					}
					$this->chunk = $chunk;
				}
			}
		}

		if(!$revert and $distanceSquared != 0){
			$dx = $newPos->x - $this->x;
			$dy = $newPos->y - $this->y;
			$dz = $newPos->z - $this->z;

			$this->move($dx, $dy, $dz);

			$diffX = $this->x - $newPos->x;
			$diffY = $this->y - $newPos->y;
			$diffZ = $this->z - $newPos->z;

			$diff = ($diffX ** 2 + $diffY ** 2 + $diffZ ** 2) / ($tickDiff ** 2);

			if($this->isSurvival() and !$revert and $diff > 0.0625){
				$ev = new PlayerIllegalMoveEvent($this, $newPos);
				$ev->setCancelled($this->allowMovementCheats);

				$this->server->getPluginManager()->callEvent($ev);

				if(!$ev->isCancelled()){
					$revert = true;
					$this->server->getLogger()->warning($this->getServer()->getLanguage()->translateString("pocketmine.player.invalidMove", [$this->getName()]));
				}
			}

			if($diff > 0){
				$this->x = $newPos->x;
				$this->y = $newPos->y;
				$this->z = $newPos->z;
				$radius = $this->width / 2;
				$this->boundingBox->setBounds($this->x - $radius, $this->y, $this->z - $radius, $this->x + $radius, $this->y + $this->height, $this->z + $radius);
			}
		}

		$from = new Location($this->lastX, $this->lastY, $this->lastZ, $this->lastYaw, $this->lastPitch, $this->level);
		$to = $this->getLocation();

		$delta = pow($this->lastX - $to->x, 2) + pow($this->lastY - $to->y, 2) + pow($this->lastZ - $to->z, 2);
		$deltaAngle = abs($this->lastYaw - $to->yaw) + abs($this->lastPitch - $to->pitch);

		if(!$revert and ($delta > 0.0001 or $deltaAngle > 1.0)){

			$isFirst = ($this->lastX === null or $this->lastY === null or $this->lastZ === null);

			$this->lastX = $to->x;
			$this->lastY = $to->y;
			$this->lastZ = $to->z;

			$this->lastYaw = $to->yaw;
			$this->lastPitch = $to->pitch;

			if(!$isFirst){
				$ev = new PlayerMoveEvent($this, $from, $to);

				$this->server->getPluginManager()->callEvent($ev);

				if(!($revert = $ev->isCancelled())){ //Yes, this is intended
					if($to->distanceSquared($ev->getTo()) > 0.01){ //If plugins modify the destination
						$this->teleport($ev->getTo());
					}else{
						$this->level->addEntityMovement($this->x >> 4, $this->z >> 4, $this->getId(), $this->x, $this->y + $this->getEyeHeight(), $this->z, $this->yaw, $this->pitch, $this->yaw);

						$distance = $from->distance($to);
						//TODO: check swimming (adds 0.015 exhaustion in MCPE)
						if($this->isSprinting()){
							$this->exhaust(0.1 * $distance, PlayerExhaustEvent::CAUSE_SPRINTING);
						}else{
							$this->exhaust(0.01 * $distance, PlayerExhaustEvent::CAUSE_WALKING);
						}
					}
				}
			}

			$this->speed = ($to->subtract($from))->divide($tickDiff);
		}elseif($distanceSquared == 0){
			$this->speed = new Vector3(0, 0, 0);
		}

		if($revert){

			$this->lastX = $from->x;
			$this->lastY = $from->y;
			$this->lastZ = $from->z;

			$this->lastYaw = $from->yaw;
			$this->lastPitch = $from->pitch;

			$this->sendPosition($from, $from->yaw, $from->pitch, MovePlayerPacket::MODE_RESET);
			$this->forceMovement = new Vector3($from->x, $from->y, $from->z);
		}else{
			$this->forceMovement = null;
			if($distanceSquared != 0 and $this->nextChunkOrderRun > 20){
				$this->nextChunkOrderRun = 20;
			}
		}

		$this->newPosition = null;
	}

	public function setMotion(Vector3 $mot){
		if(parent::setMotion($mot)){
			if($this->chunk !== null){
				$this->level->addEntityMotion($this->chunk->getX(), $this->chunk->getZ(), $this->getId(), $this->motionX, $this->motionY, $this->motionZ);
			}

			if($this->motionY > 0){
				$this->startAirTicks = (-(log($this->gravity / ($this->gravity + $this->drag * $this->motionY))) / $this->drag) * 2 + 5;
			}

			return true;
		}
		return false;
	}

	protected function updateMovement(){

	}

	public function sendAttributes(bool $sendAll = false){
		$entries = $sendAll ? $this->attributeMap->getAll() : $this->attributeMap->needSend();
		if(count($entries) > 0){
			$pk = new UpdateAttributesPacket();
			$pk->entityId = $this->id;
			$pk->entries = $entries;
			$this->dataPacket($pk);
			foreach($entries as $entry){
				$entry->markSynchronized();
			}
		}
	}

	public function onUpdate($currentTick){
		if(!$this->loggedIn){
			return false;
		}

		$tickDiff = $currentTick - $this->lastUpdate;

		if($tickDiff <= 0){
			return true;
		}

		$this->messageCounter = 2;

		$this->lastUpdate = $currentTick;

		$this->sendAttributes();

		if(!$this->isAlive() and $this->spawned){
			++$this->deadTicks;
			if($this->deadTicks >= 10){
				$this->despawnFromAll();
			}
			return true;
		}

		$this->timings->startTiming();

		if($this->spawned){
			$this->processMovement($tickDiff);
			$this->entityBaseTick($tickDiff);

			if(!$this->isSpectator()){
				$this->checkNearEntities($tickDiff);

				if($this->speed !== null){
					if($this->onGround){
						if($this->inAirTicks !== 0){
							$this->startAirTicks = 5;
						}
						$this->inAirTicks = 0;
					}else{
						if(!$this->allowFlight and $this->inAirTicks > 10 and !$this->isSleeping() and !$this->isImmobile()){
							$expectedVelocity = (-$this->gravity) / $this->drag - ((-$this->gravity) / $this->drag) * exp(-$this->drag * ($this->inAirTicks - $this->startAirTicks));
							$diff = ($this->speed->y - $expectedVelocity) ** 2;

							if(!$this->hasEffect(Effect::JUMP) and $diff > 0.6 and $expectedVelocity < $this->speed->y and !$this->server->getAllowFlight()){
								if($this->inAirTicks < 100){
									$this->setMotion(new Vector3(0, $expectedVelocity, 0));
								}elseif($this->kick("Flying is not enabled on this server")){
									$this->timings->stopTiming();

									return false;
								}
							}
						}

						++$this->inAirTicks;
					}
				}
			}
		}

		$this->checkTeleportPosition();

		$this->timings->stopTiming();

		return true;
	}

	public function doFoodTick(int $tickDiff = 1){
		if($this->isSurvival()){
			parent::doFoodTick($tickDiff);
		}
	}

	public function exhaust(float $amount, int $cause = PlayerExhaustEvent::CAUSE_CUSTOM) : float{
		if($this->isSurvival()){
			return parent::exhaust($amount, $cause);
		}

		return 0.0;
	}

	public function checkNetwork(){
		if(!$this->isOnline()){
			return;
		}

		if($this->nextChunkOrderRun-- <= 0 or $this->chunk === null){
			$this->orderChunks();
		}

		if(count($this->loadQueue) > 0 or !$this->spawned){
			$this->sendNextChunk();
		}

		if(count($this->batchedPackets) > 0){
			$this->server->batchPackets([$this], $this->batchedPackets, false);
			$this->batchedPackets = [];
		}
	}

	public function canInteract(Vector3 $pos, $maxDistance, $maxDiff = 0.5){
		$eyePos = $this->getPosition()->add(0, $this->getEyeHeight(), 0);
		if($eyePos->distanceSquared($pos) > $maxDistance ** 2){
			return false;
		}

		$dV = $this->getDirectionPlane();
		$dot = $dV->dot(new Vector2($eyePos->x, $eyePos->z));
		$dot1 = $dV->dot(new Vector2($pos->x, $pos->z));
		return ($dot1 - $dot) >= -$maxDiff;
	}



	protected function processLogin(){
		if(!$this->server->isWhitelisted($this->iusername)){
			$this->close($this->getLeaveMessage(), "Server is white-listed");

			return;
		}elseif($this->server->getNameBans()->isBanned($this->iusername) or $this->server->getIPBans()->isBanned($this->getAddress())){
			$this->close($this->getLeaveMessage(), "You are banned");

			return;
		}

		foreach($this->server->getOnlinePlayers() as $p){
			if($p !== $this and $p->iusername === $this->iusername){
				if($p->kick("logged in from another location") === false){
					$this->close($this->getLeaveMessage(), "Logged in from another location");

					return;
				}
			}elseif($p->loggedIn and $this->getUniqueId()->equals($p->getUniqueId())){
				if($p->kick("logged in from another location") === false){
					$this->close($this->getLeaveMessage(), "Logged in from another location");

					return;
				}
			}
		}

		$this->namedtag = $this->server->getOfflinePlayerData($this->username);

		$this->playedBefore = ($this->namedtag["lastPlayed"] - $this->namedtag["firstPlayed"]) > 1; // microtime(true) - microtime(true) may have less than one millisecond difference
		if(!isset($this->namedtag->NameTag)){
			$this->namedtag->NameTag = new StringTag("NameTag", $this->username);
		}else{
			$this->namedtag["NameTag"] = $this->username;
		}
		$this->gamemode = $this->namedtag["playerGameType"] & 0x03;
		if($this->server->getForceGamemode()){
			$this->gamemode = $this->server->getGamemode();
			$this->namedtag->playerGameType = new IntTag("playerGameType", $this->gamemode);
		}

		$this->allowFlight = (bool) ($this->gamemode & 0x01);

		if(($level = $this->server->getLevelByName($this->namedtag["Level"])) === null){
			$this->setLevel($this->server->getDefaultLevel());
			$this->namedtag["Level"] = $this->level->getName();
			$this->namedtag["Pos"][0] = $this->level->getSpawnLocation()->x;
			$this->namedtag["Pos"][1] = $this->level->getSpawnLocation()->y;
			$this->namedtag["Pos"][2] = $this->level->getSpawnLocation()->z;
		}else{
			$this->setLevel($level);
		}

		$this->achievements = [];

		/** @var ByteTag $achievement */
		foreach($this->namedtag->Achievements as $achievement){
			$this->achievements[$achievement->getName()] = $achievement->getValue() > 0 ? true : false;
		}

		$this->namedtag->lastPlayed = new LongTag("lastPlayed", floor(microtime(true) * 1000));
		if($this->server->getAutoSave()){
			$this->server->saveOfflinePlayerData($this->username, $this->namedtag, true);
		}

		$this->sendPlayStatus(PlayStatusPacket::LOGIN_SUCCESS);

		$this->loggedIn = true;

		$pk = new ResourcePacksInfoPacket();
		$manager = $this->server->getResourceManager();
		$pk->resourcePackEntries = $manager->getResourceStack();
		$pk->mustAccept = $manager->resourcePacksRequired();
		$this->dataPacket($pk);
	}

	protected function completeLoginSequence(){
		parent::__construct($this->level, $this->namedtag);
		$this->server->getPluginManager()->callEvent($ev = new PlayerLoginEvent($this, "Plugin reason"));
		if($ev->isCancelled()){
			$this->close($this->getLeaveMessage(), $ev->getKickMessage());

			return;
		}

		if(!$this->hasValidSpawnPosition() and isset($this->namedtag->SpawnLevel) and ($level = $this->server->getLevelByName($this->namedtag["SpawnLevel"])) instanceof Level){
			$this->spawnPosition = new WeakPosition($this->namedtag["SpawnX"], $this->namedtag["SpawnY"], $this->namedtag["SpawnZ"], $level);
		}

		$spawnPosition = $this->getSpawn();

		$pk = new StartGamePacket();
		$pk->entityUniqueId = $this->id;
		$pk->entityRuntimeId = $this->id;
		$pk->playerGamemode = Player::getClientFriendlyGamemode($this->gamemode);
		$pk->x = $this->x;
		$pk->y = $this->y;
		$pk->z = $this->z;
		$pk->seed = -1;
		$pk->dimension = 0; //TODO: implement this properly
		$pk->worldGamemode = Player::getClientFriendlyGamemode($this->server->getGamemode());
		$pk->difficulty = $this->server->getDifficulty();
		$pk->spawnX = $spawnPosition->getFloorX();
		$pk->spawnY = $spawnPosition->getFloorY();
		$pk->spawnZ = $spawnPosition->getFloorZ();
		$pk->hasBeenLoadedInCreative = 1;
		$pk->dayCycleStopTime = -1; //TODO: implement this properly
		$pk->eduMode = 0;
		$pk->rainLevel = 0; //TODO: implement these properly
		$pk->lightningLevel = 0;
		$pk->commandsEnabled = 1;
		$pk->levelId = "";
		$pk->worldName = $this->server->getMotd();
		$this->dataPacket($pk);

		$this->level->sendTime($this);

		$this->sendAttributes(true);
		$this->setNameTagVisible(true);
		$this->setNameTagAlwaysVisible(true);
		$this->setCanClimb(true);

		$this->server->getLogger()->info($this->getServer()->getLanguage()->translateString("pocketmine.player.logIn", [
			TextFormat::AQUA . $this->username . TextFormat::WHITE,
			$this->ip,
			$this->port,
			$this->id,
			$this->level->getName(),
			round($this->x, 4),
			round($this->y, 4),
			round($this->z, 4)
		]));

		if($this->isOp()){
			$this->setRemoveFormat(false);
		}

		$this->sendCommandData();

		if($this->isCreative()){
			$this->inventory->sendCreativeContents();
		}

		$this->forceMovement = $this->teleportPosition = $this->getPosition();

		$this->server->addOnlinePlayer($this);

		$this->server->onPlayerLogin($this);
	}

	public function handleLogin(LoginPacket $packet) : bool{
		if($this->loggedIn){
			return false;
		}

		if($packet->protocol !== ProtocolInfo::CURRENT_PROTOCOL){
			if($packet->protocol < ProtocolInfo::CURRENT_PROTOCOL){
				$message = "disconnectionScreen.outdatedClient";
				$this->sendPlayStatus(PlayStatusPacket::LOGIN_FAILED_CLIENT, true);
			}else{
				$message = "disconnectionScreen.outdatedServer";
				$this->sendPlayStatus(PlayStatusPacket::LOGIN_FAILED_SERVER, true);
			}
			$this->close("", $message, false);

			return true;
		}

		$packet->decodeAdditional();

		//TODO: check MCEE

		$this->username = TextFormat::clean($packet->username);
		$this->displayName = $this->username;
		$this->iusername = strtolower($this->username);
		$this->setDataProperty(self::DATA_NAMETAG, self::DATA_TYPE_STRING, $this->username, false);

		if(count($this->server->getOnlinePlayers()) >= $this->server->getMaxPlayers() and $this->kick("disconnectionScreen.serverFull", false)){
			return true;
		}

		$this->randomClientId = $packet->clientId;

		$this->uuid = UUID::fromString($packet->clientUUID);
		$this->rawUUID = $this->uuid->toBinary();

		if(!Player::isValidUserName($packet->username)){
			$this->close("", "disconnectionScreen.invalidName");
			return true;
		}

		if(!Player::isValidSkin($packet->skin)){
			$this->close("", "disconnectionScreen.invalidSkin");
			return true;
		}

		$this->setSkin($packet->skin, $packet->skinId);

		$this->server->getPluginManager()->callEvent($ev = new PlayerPreLoginEvent($this, "Plugin reason"));
		if($ev->isCancelled()){
			$this->close("", $ev->getKickMessage());

			return true;
		}

		//TODO: add JWT verification, add encryption

		$this->processLogin();

		return true;
	}

	public function handlePlayStatus(PlayStatusPacket $packet) : bool{
		return false;
	}

	public function sendPlayStatus(int $status, bool $immediate = false){
		$pk = new PlayStatusPacket();
		$pk->status = $status;
		if($immediate){
			$this->directDataPacket($pk);
		}else{
			$this->dataPacket($pk);
		}
	}

	public function handleServerToClientHandshake(ServerToClientHandshakePacket $packet) : bool{
		return false;
	}

	public function handleClientToServerHandshake(ClientToServerHandshakePacket $packet) : bool{
		return false; //TODO
	}

	public function handleDisconnect(DisconnectPacket $packet) : bool{
		return false;
	}

	public function handleResourcePacksInfo(ResourcePacksInfoPacket $packet) : bool{
		return false;
	}

	public function handleResourcePackStack(ResourcePackStackPacket $packet) : bool{
		return false;
	}

	public function handleResourcePackClientResponse(ResourcePackClientResponsePacket $packet) : bool{
		switch($packet->status){
			case ResourcePackClientResponsePacket::STATUS_REFUSED:
				//TODO: add lang strings for this
				$this->close("", "You must accept resource packs to join this server.", true);
				break;
			case ResourcePackClientResponsePacket::STATUS_SEND_PACKS:
				$manager = $this->server->getResourceManager();
				foreach($packet->packIds as $uuid){
					$pack = $manager->getPackById($uuid);
					if(!($pack instanceof ResourcePack)){
						//Client requested a resource pack but we don't have it available on the server
						$this->close("", "disconnectionScreen.resourcePack", true);
						$this->server->getLogger()->debug("Got a resource pack request for unknown pack with UUID " . $uuid . ", available packs: " . implode(", ", $manager->getPackIdList()));
						return false;
					}

					$pk = new ResourcePackDataInfoPacket();
					$pk->packId = $pack->getPackId();
					$pk->maxChunkSize = 1048576; //1MB
					$pk->chunkCount = $pack->getPackSize() / $pk->maxChunkSize;
					$pk->compressedPackSize = $pack->getPackSize();
					$pk->sha256 = $pack->getSha256();
					$this->dataPacket($pk);
				}

				break;
			case ResourcePackClientResponsePacket::STATUS_HAVE_ALL_PACKS:
				$pk = new ResourcePackStackPacket();
				$manager = $this->server->getResourceManager();
				$pk->resourcePackStack = $manager->getResourceStack();
				$pk->mustAccept = $manager->resourcePacksRequired();
				$this->dataPacket($pk);
				break;
			case ResourcePackClientResponsePacket::STATUS_COMPLETED:
				$this->completeLoginSequence();
				break;
			default:
				return false;
		}

		return true;
	}

	public function handleText(TextPacket $packet) : bool{
		if($this->spawned === false or !$this->isAlive()){
			return true;
		}

		$this->craftingType = 0;
		if($packet->type === TextPacket::TYPE_CHAT){
			$packet->message = TextFormat::clean($packet->message, $this->removeFormat);
			foreach(explode("\n", $packet->message) as $message){
				if(trim($message) != "" and strlen($message) <= 255 and $this->messageCounter-- > 0){
					if(substr($message, 0, 2) === "./"){ //Command (./ = fast hack for old plugins post 0.16)
						$message = substr($message, 1);
					}

					$ev = new PlayerCommandPreprocessEvent($this, $message);

					if(mb_strlen($ev->getMessage(), "UTF-8") > 320){
						$ev->setCancelled();
					}
					$this->server->getPluginManager()->callEvent($ev);

					if($ev->isCancelled()){
						break;
					}

					if(substr($ev->getMessage(), 0, 1) === "/"){
						Timings::$playerCommandTimer->startTiming();
						$this->server->dispatchCommand($ev->getPlayer(), substr($ev->getMessage(), 1));
						Timings::$playerCommandTimer->stopTiming();
					}else{
						$this->server->getPluginManager()->callEvent($ev = new PlayerChatEvent($this, $ev->getMessage()));
						if(!$ev->isCancelled()){
							$this->server->broadcastMessage($this->getServer()->getLanguage()->translateString($ev->getFormat(), [$ev->getPlayer()->getDisplayName(), $ev->getMessage()]), $ev->getRecipients());
						}
					}
				}
			}
		}

		return true;
	}

	public function handleSetTime(SetTimePacket $packet) : bool{
		return false;
	}

	public function handleStartGame(StartGamePacket $packet) : bool{
		return false;
	}

	public function handleAddPlayer(AddPlayerPacket $packet) : bool{
		return false;
	}

	public function handleAddEntity(AddEntityPacket $packet) : bool{
		return false;
	}

	public function handleRemoveEntity(RemoveEntityPacket $packet) : bool{
		return false;
	}

	public function handleAddItemEntity(AddItemEntityPacket $packet) : bool{
		return false;
	}

	public function handleAddHangingEntity(AddHangingEntityPacket $packet) : bool{
		return false;
	}

	public function handleTakeItemEntity(TakeItemEntityPacket $packet) : bool{
		return false;
	}

	public function handleMoveEntity(MoveEntityPacket $packet) : bool{
		return false;
	}

	public function handleMovePlayer(MovePlayerPacket $packet) : bool{
		$newPos = new Vector3($packet->x, $packet->y - $this->getEyeHeight(), $packet->z);

		$revert = false;
		if(!$this->isAlive() or $this->spawned !== true){
			$revert = true;
			$this->forceMovement = new Vector3($this->x, $this->y, $this->z);
		}

		if($this->teleportPosition !== null or ($this->forceMovement instanceof Vector3 and ($newPos->distanceSquared($this->forceMovement) > 0.1 or $revert))){
			$this->sendPosition($this->forceMovement, $packet->yaw, $packet->pitch, MovePlayerPacket::MODE_RESET);
		}else{
			$packet->yaw %= 360;
			$packet->pitch %= 360;

			if($packet->yaw < 0){
				$packet->yaw += 360;
			}

			$this->setRotation($packet->yaw, $packet->pitch);
			$this->newPosition = $newPos;
			$this->forceMovement = null;
		}

		return true;
	}

	public function handleRiderJump(RiderJumpPacket $packet) : bool{
		return false;
	}

	public function handleRemoveBlock(RemoveBlockPacket $packet) : bool{
		if($this->spawned === false or !$this->isAlive()){
			return true;
		}

		$this->craftingType = 0;

		$vector = new Vector3($packet->x, $packet->y, $packet->z);

		$item = $this->inventory->getItemInHand();
		$oldItem = clone $item;

		if($this->canInteract($vector->add(0.5, 0.5, 0.5), $this->isCreative() ? 13 : 6) and $this->level->useBreakOn($vector, $item, $this, true)){
			if($this->isSurvival()){
				if(!$item->equals($oldItem) or $item->getCount() !== $oldItem->getCount()){
					$this->inventory->setItemInHand($item);
					$this->inventory->sendHeldItem($this->hasSpawned);
				}

				$this->exhaust(0.025, PlayerExhaustEvent::CAUSE_MINING);
			}
			return true;
		}

		$this->inventory->sendContents($this);
		$target = $this->level->getBlock($vector);
		$tile = $this->level->getTile($vector);

		$this->level->sendBlocks([$this], [$target], UpdateBlockPacket::FLAG_ALL_PRIORITY);

		$this->inventory->sendHeldItem($this);

		if($tile instanceof Spawnable){
			$tile->spawnTo($this);
		}

		return true;
	}

	public function handleUpdateBlock(UpdateBlockPacket $packet) : bool{
		return false;
	}

	public function handleAddPainting(AddPaintingPacket $packet) : bool{
		return false;
	}

	public function handleExplode(ExplodePacket $packet) : bool{
		return false;
	}

	public function handleLevelSoundEvent(LevelSoundEventPacket $packet) : bool{
		//TODO: add events so plugins can change this
		$this->getLevel()->addChunkPacket($this->chunk->getX(), $this->chunk->getZ(), $packet);
		return true;
	}

	public function handleLevelEvent(LevelEventPacket $packet) : bool{
		return false;
	}

	public function handleBlockEvent(BlockEventPacket $packet) : bool{
		return false;
	}

	public function handleEntityEvent(EntityEventPacket $packet) : bool{
		if($this->spawned === false or !$this->isAlive()){
			return true;
		}
		$this->craftingType = 0;

		$this->setDataFlag(self::DATA_FLAGS, self::DATA_FLAG_ACTION, false); //TODO: check if this should be true

		switch($packet->event){
			case EntityEventPacket::USE_ITEM: //Eating
				$slot = $this->inventory->getItemInHand();

				if($slot->canBeConsumed()){
					$ev = new PlayerItemConsumeEvent($this, $slot);
					if(!$slot->canBeConsumedBy($this)){
						$ev->setCancelled();
					}
					$this->server->getPluginManager()->callEvent($ev);
					if(!$ev->isCancelled()){
						$slot->onConsume($this);
					}else{
						$this->inventory->sendContents($this);
					}
				}
				break;
			default:
				return false;
		}

		return true;
	}

	public function handleMobEffect(MobEffectPacket $packet) : bool{
		return false;
	}

	public function handleUpdateAttributes(UpdateAttributesPacket $packet) : bool{
		return false;
	}

	public function handleMobEquipment(MobEquipmentPacket $packet) : bool{
		if($this->spawned === false or !$this->isAlive()){
			return true;
		}

		if($packet->inventorySlot === 255){
			$packet->inventorySlot = -1; //Cleared slot
		}else{
			if($packet->inventorySlot < 9){
				$this->server->getLogger()->debug("Tried to equip a slot that does not exist (index " . $packet->inventorySlot . ")");
				$this->inventory->sendContents($this);
				return false;
			}
			$packet->inventorySlot -= 9; //Get real inventory slot

			$item = $this->inventory->getItem($packet->inventorySlot);

			if(!$item->equals($packet->item)){
				$this->server->getLogger()->debug("Tried to equip " . $packet->item . " but have " . $item . " in target slot");
				$this->inventory->sendContents($this);
				return false;
			}
		}

		$this->inventory->equipItem($packet->hotbarSlot, $packet->inventorySlot);

		$this->setDataFlag(self::DATA_FLAGS, self::DATA_FLAG_ACTION, false);

		return true;
	}

	public function handleMobArmorEquipment(MobArmorEquipmentPacket $packet) : bool{
		return false;
	}

	public function handleInteract(InteractPacket $packet) : bool{
		if($this->spawned === false or !$this->isAlive()){
			return true;
		}

		$this->craftingType = 0;

		$target = $this->level->getEntity($packet->target);

		$cancelled = false;
		switch($packet->action){
			case InteractPacket::ACTION_LEFT_CLICK: //Attack
				if($target instanceof Player and $this->server->getConfigBoolean("pvp", true) === false){
					$cancelled = true;
				}

				if($target instanceof Entity and $this->getGamemode() !== Player::VIEW and $this->isAlive() and $target->isAlive()){
					if($target instanceof DroppedItem or $target instanceof Arrow){
						$this->kick("Attempting to attack an invalid entity");
						$this->server->getLogger()->warning($this->getServer()->getLanguage()->translateString("pocketmine.player.invalidEntity", [$this->getName()]));
						break;
					}

					$item = $this->inventory->getItemInHand();
					$damageTable = [
						Item::WOODEN_SWORD => 4,
						Item::GOLD_SWORD => 4,
						Item::STONE_SWORD => 5,
						Item::IRON_SWORD => 6,
						Item::DIAMOND_SWORD => 7,

						Item::WOODEN_AXE => 3,
						Item::GOLD_AXE => 3,
						Item::STONE_AXE => 3,
						Item::IRON_AXE => 5,
						Item::DIAMOND_AXE => 6,

						Item::WOODEN_PICKAXE => 2,
						Item::GOLD_PICKAXE => 2,
						Item::STONE_PICKAXE => 3,
						Item::IRON_PICKAXE => 4,
						Item::DIAMOND_PICKAXE => 5,

						Item::WOODEN_SHOVEL => 1,
						Item::GOLD_SHOVEL => 1,
						Item::STONE_SHOVEL => 2,
						Item::IRON_SHOVEL => 3,
						Item::DIAMOND_SHOVEL => 4,
					];

					$damage = [
						EntityDamageEvent::MODIFIER_BASE => $damageTable[$item->getId()] ?? 1,
					];

					if(!$this->canInteract($target, 8)){
						$cancelled = true;
					}elseif($target instanceof Player){
						if(($target->getGamemode() & 0x01) > 0){
							break;
						}elseif($this->server->getConfigBoolean("pvp") !== true or $this->server->getDifficulty() === 0){
							$cancelled = true;
						}

						$armorValues = [
							Item::LEATHER_CAP => 1,
							Item::LEATHER_TUNIC => 3,
							Item::LEATHER_PANTS => 2,
							Item::LEATHER_BOOTS => 1,
							Item::CHAIN_HELMET => 1,
							Item::CHAIN_CHESTPLATE => 5,
							Item::CHAIN_LEGGINGS => 4,
							Item::CHAIN_BOOTS => 1,
							Item::GOLD_HELMET => 1,
							Item::GOLD_CHESTPLATE => 5,
							Item::GOLD_LEGGINGS => 3,
							Item::GOLD_BOOTS => 1,
							Item::IRON_HELMET => 2,
							Item::IRON_CHESTPLATE => 6,
							Item::IRON_LEGGINGS => 5,
							Item::IRON_BOOTS => 2,
							Item::DIAMOND_HELMET => 3,
							Item::DIAMOND_CHESTPLATE => 8,
							Item::DIAMOND_LEGGINGS => 6,
							Item::DIAMOND_BOOTS => 3,
						];
						$points = 0;
						foreach($target->getInventory()->getArmorContents() as $index => $i){
							if(isset($armorValues[$i->getId()])){
								$points += $armorValues[$i->getId()];
							}
						}

						$damage[EntityDamageEvent::MODIFIER_ARMOR] = -floor($damage[EntityDamageEvent::MODIFIER_BASE] * $points * 0.04);
					}

					$ev = new EntityDamageByEntityEvent($this, $target, EntityDamageEvent::CAUSE_ENTITY_ATTACK, $damage);
					if($cancelled){
						$ev->setCancelled();
					}

					$target->attack($ev->getFinalDamage(), $ev);

					if($ev->isCancelled()){
						if($item->isTool() and $this->isSurvival()){
							$this->inventory->sendContents($this);
						}
						break;
					}

					if($this->isSurvival()){
						if($item->isTool()){
							if($item->useOn($target) and $item->getDamage() >= $item->getMaxDurability()){
								$this->inventory->setItemInHand(Item::get(Item::AIR, 0, 1));
							}else{
								$this->inventory->setItemInHand($item);
							}
						}

						$this->exhaust(0.3, PlayerExhaustEvent::CAUSE_ATTACK);
					}
				}
				break;
			case InteractPacket::ACTION_RIGHT_CLICK:
			case InteractPacket::ACTION_LEAVE_VEHICLE:
			case InteractPacket::ACTION_MOUSEOVER:
				break; //TODO: handle these
			default:
				$this->server->getLogger()->debug("Unhandled/unknown interaction type " . $packet->action . "received from ". $this->getName());
				return false;
		}

		return true;
	}

	public function handleBlockPickRequest(BlockPickRequestPacket $packet) : bool{
		$tile = $this->getLevel()->getTile($this->temporalVector->setComponents($packet->tileX, $packet->tileY, $packet->tileZ));
		if($tile instanceof Tile){ //TODO: check if the held item matches the target tile
			$nbt = $tile->getCleanedNBT();
			if($nbt instanceof CompoundTag){
				$item = $this->inventory->getItemInHand();
				$item->setCustomBlockData($nbt);
				$item->setLore(["+(DATA)"]);
				$this->inventory->setItemInHand($item);
			}

			return true;
		}
		return false;
	}

	public function handleUseItem(UseItemPacket $packet) : bool{
		if($this->spawned === false or !$this->isAlive()){
			return true;
		}

		$blockVector = new Vector3($packet->x, $packet->y, $packet->z);

		$this->craftingType = 0;

		if($packet->face >= 0 and $packet->face <= 5){ //Use Block, place
			$this->setDataFlag(self::DATA_FLAGS, self::DATA_FLAG_ACTION, false);

			if(!$this->canInteract($blockVector->add(0.5, 0.5, 0.5), 13) or $this->isSpectator()){
			}elseif($this->isCreative()){
				$item = $this->inventory->getItemInHand();
				if($this->level->useItemOn($blockVector, $item, $packet->face, $packet->fx, $packet->fy, $packet->fz, $this, true) === true){
					return true;
				}
			}elseif(!$this->inventory->getItemInHand()->equals($packet->item)){
				$this->inventory->sendHeldItem($this);
			}else{
				$item = $this->inventory->getItemInHand();
				$oldItem = clone $item;
				//TODO: Implement adventure mode checks
				if($this->level->useItemOn($blockVector, $item, $packet->face, $packet->fx, $packet->fy, $packet->fz, $this, true)){
					if(!$item->equals($oldItem) or $item->getCount() !== $oldItem->getCount()){
						$this->inventory->setItemInHand($item);
						$this->inventory->sendHeldItem($this->hasSpawned);
					}
					return true;
				}
			}

			$this->inventory->sendHeldItem($this);

			if($blockVector->distanceSquared($this) > 10000){
				return true;
			}
			$target = $this->level->getBlock($blockVector);
			$block = $target->getSide($packet->face);

			$this->level->sendBlocks([$this], [$target, $block], UpdateBlockPacket::FLAG_ALL_PRIORITY);
			return true;
		}elseif($packet->face === -1){
			$aimPos = new Vector3(
				-sin($this->yaw / 180 * M_PI) * cos($this->pitch / 180 * M_PI),
				-sin($this->pitch / 180 * M_PI),
				cos($this->yaw / 180 * M_PI) * cos($this->pitch / 180 * M_PI)
			);

			if($this->isCreative()){
				$item = $this->inventory->getItemInHand();
			}elseif(!$this->inventory->getItemInHand()->equals($packet->item)){
				$this->inventory->sendHeldItem($this);
				return true;
			}else{
				$item = $this->inventory->getItemInHand();
			}

			$ev = new PlayerInteractEvent($this, $item, $aimPos, $packet->face, PlayerInteractEvent::RIGHT_CLICK_AIR);

			$this->server->getPluginManager()->callEvent($ev);

			if($ev->isCancelled()){
				$this->inventory->sendHeldItem($this);
				return true;
			}

			if($item->getId() === Item::SNOWBALL){
				$nbt = new CompoundTag("", [
					"Pos" => new ListTag("Pos", [
						new DoubleTag("", $this->x),
						new DoubleTag("", $this->y + $this->getEyeHeight()),
						new DoubleTag("", $this->z)
					]),
					"Motion" => new ListTag("Motion", [
						new DoubleTag("", $aimPos->x),
						new DoubleTag("", $aimPos->y),
						new DoubleTag("", $aimPos->z)
					]),
					"Rotation" => new ListTag("Rotation", [
						new FloatTag("", $this->yaw),
						new FloatTag("", $this->pitch)
					]),
				]);

				$f = 1.5;
				$snowball = Entity::createEntity("Snowball", $this->getLevel(), $nbt, $this);
				$snowball->setMotion($snowball->getMotion()->multiply($f));
				if($this->isSurvival()){
					$item->setCount($item->getCount() - 1);
					$this->inventory->setItemInHand($item->getCount() > 0 ? $item : Item::get(Item::AIR));
				}
				if($snowball instanceof Projectile){
					$this->server->getPluginManager()->callEvent($projectileEv = new ProjectileLaunchEvent($snowball));
					if($projectileEv->isCancelled()){
						$snowball->kill();
					}else{
						$snowball->spawnToAll();
						$this->level->addSound(new LaunchSound($this), $this->getViewers());
					}
				}else{
					$snowball->spawnToAll();
				}
			}

			$this->setDataFlag(self::DATA_FLAGS, self::DATA_FLAG_ACTION, true);
			$this->startAction = $this->server->getTick();
		}

		return true;
	}

	public function handlePlayerAction(PlayerActionPacket $packet) : bool{
		if($this->spawned === false or (!$this->isAlive() and $packet->action !== PlayerActionPacket::ACTION_RESPAWN and $packet->action !== PlayerActionPacket::ACTION_DIMENSION_CHANGE)){
			return true;
		}

		$packet->eid = $this->id;
		$pos = new Vector3($packet->x, $packet->y, $packet->z);

		switch($packet->action){
			case PlayerActionPacket::ACTION_START_BREAK:
				if($this->lastBreak !== PHP_INT_MAX or $pos->distanceSquared($this) > 10000){
					break;
				}
				$target = $this->level->getBlock($pos);
				$ev = new PlayerInteractEvent($this, $this->inventory->getItemInHand(), $target, $packet->face, $target->getId() === 0 ? PlayerInteractEvent::LEFT_CLICK_AIR : PlayerInteractEvent::LEFT_CLICK_BLOCK);
				$this->getServer()->getPluginManager()->callEvent($ev);
				if($ev->isCancelled()){
					$this->inventory->sendHeldItem($this);
					break;
				}
				$block = $target->getSide($packet->face);
				if($block->getId() === Block::FIRE){
					$this->level->setBlock($block, new Air());
					break;
				}

				if(!$this->isCreative()){
					//TODO: improve this to take stuff like swimming, ladders, enchanted tools into account, fix wrong tool break time calculations for bad tools (pmmp/PocketMine-MP#211)
					$breakTime = ceil($target->getBreakTime($this->inventory->getItemInHand()) * 20);
					if($breakTime > 0){
						$this->level->broadcastLevelEvent($pos, LevelEventPacket::EVENT_BLOCK_START_BREAK, 65535 / $breakTime);
					}
				}
				$this->lastBreak = microtime(true);
				break;

			/** @noinspection PhpMissingBreakStatementInspection */
			case PlayerActionPacket::ACTION_ABORT_BREAK:
				$this->lastBreak = PHP_INT_MAX;
			case PlayerActionPacket::ACTION_STOP_BREAK:
				$this->level->broadcastLevelEvent($pos, LevelEventPacket::EVENT_BLOCK_STOP_BREAK);
				break;
			case PlayerActionPacket::ACTION_RELEASE_ITEM:
				if($this->startAction > -1 and $this->getDataFlag(self::DATA_FLAGS, self::DATA_FLAG_ACTION)){
					if($this->inventory->getItemInHand()->getId() === Item::BOW){
						$bow = $this->inventory->getItemInHand();
						if($this->isSurvival() and !$this->inventory->contains(Item::get(Item::ARROW, 0, 1))){
							$this->inventory->sendContents($this);
							break;
						}

						$nbt = new CompoundTag("", [
							"Pos" => new ListTag("Pos", [
								new DoubleTag("", $this->x),
								new DoubleTag("", $this->y + $this->getEyeHeight()),
								new DoubleTag("", $this->z)
							]),
							"Motion" => new ListTag("Motion", [
								new DoubleTag("", -sin($this->yaw / 180 * M_PI) * cos($this->pitch / 180 * M_PI)),
								new DoubleTag("", -sin($this->pitch / 180 * M_PI)),
								new DoubleTag("", cos($this->yaw / 180 * M_PI) * cos($this->pitch / 180 * M_PI))
							]),
							"Rotation" => new ListTag("Rotation", [
								//yaw/pitch for arrows taken crosswise, not along the arrow shaft.
								new FloatTag("", ($this->yaw > 180 ? 360 : 0) - $this->yaw), //arrow yaw must range from -180 to +180
								new FloatTag("", -$this->pitch)
							]),
							"Fire" => new ShortTag("Fire", $this->isOnFire() ? 45 * 60 : 0)
						]);

						$diff = ($this->server->getTick() - $this->startAction);
						$p = $diff / 20;
						$f = min((($p ** 2) + $p * 2) / 3, 1) * 2;
						$ev = new EntityShootBowEvent($this, $bow, Entity::createEntity("Arrow", $this->getLevel(), $nbt, $this, $f == 2 ? true : false), $f);

						if($f < 0.1 or $diff < 5){
							$ev->setCancelled();
						}

						$this->server->getPluginManager()->callEvent($ev);

						if($ev->isCancelled()){
							$ev->getProjectile()->kill();
							$this->inventory->sendContents($this);
						}else{
							$ev->getProjectile()->setMotion($ev->getProjectile()->getMotion()->multiply($ev->getForce()));
							if($this->isSurvival()){
								$this->inventory->removeItem(Item::get(Item::ARROW, 0, 1));
								$bow->setDamage($bow->getDamage() + 1);
								if($bow->getDamage() >= 385){
									$this->inventory->setItemInHand(Item::get(Item::AIR, 0, 0));
								}else{
									$this->inventory->setItemInHand($bow);
								}
							}
							if($ev->getProjectile() instanceof Projectile){
								$this->server->getPluginManager()->callEvent($projectileEv = new ProjectileLaunchEvent($ev->getProjectile()));
								if($projectileEv->isCancelled()){
									$ev->getProjectile()->kill();
								}else{
									$ev->getProjectile()->spawnToAll();
									$this->level->addSound(new LaunchSound($this), $this->getViewers());
								}
							}else{
								$ev->getProjectile()->spawnToAll();
							}
						}
					}
				}elseif($this->inventory->getItemInHand()->getId() === Item::BUCKET and $this->inventory->getItemInHand()->getDamage() === 1){ //Milk!
					$this->server->getPluginManager()->callEvent($ev = new PlayerItemConsumeEvent($this, $this->inventory->getItemInHand()));
					if($ev->isCancelled()){
						$this->inventory->sendContents($this);
						break;
					}

					$pk = new EntityEventPacket();
					$pk->eid = $this->getId();
					$pk->event = EntityEventPacket::USE_ITEM;
					$this->dataPacket($pk);
					$this->server->broadcastPacket($this->getViewers(), $pk);

					if($this->isSurvival()){
						$slot = $this->inventory->getItemInHand();
						--$slot->count;
						$this->inventory->setItemInHand($slot);
						$this->inventory->addItem(Item::get(Item::BUCKET, 0, 1));
					}

					$this->removeAllEffects();
				}else{
					$this->inventory->sendContents($this);
				}
				break;
			case PlayerActionPacket::ACTION_STOP_SLEEPING:
				$this->stopSleep();
				break;
			case PlayerActionPacket::ACTION_RESPAWN:
				if($this->spawned === false or $this->isAlive() or !$this->isOnline()){
					break;
				}

				if($this->server->isHardcore()){
					$this->setBanned(true);
					break;
				}

				$this->craftingType = 0;

				$this->server->getPluginManager()->callEvent($ev = new PlayerRespawnEvent($this, $this->getSpawn()));

				$this->teleport($ev->getRespawnPosition());

				$this->setSprinting(false);
				$this->setSneaking(false);

				$this->extinguish();
				$this->setDataProperty(self::DATA_AIR, self::DATA_TYPE_SHORT, 400, false);
				$this->deadTicks = 0;
				$this->noDamageTicks = 60;

				$this->removeAllEffects();
				$this->setHealth($this->getMaxHealth());

				foreach($this->attributeMap->getAll() as $attr){
					$attr->resetToDefault();
				}

				$this->sendData($this);

				$this->sendSettings();
				$this->inventory->sendContents($this);
				$this->inventory->sendArmorContents($this);

				$this->spawnToAll();
				$this->scheduleUpdate();
				break;
			case PlayerActionPacket::ACTION_JUMP:
				$this->jump();
				return true;
			case PlayerActionPacket::ACTION_START_SPRINT:
				$ev = new PlayerToggleSprintEvent($this, true);
				$this->server->getPluginManager()->callEvent($ev);
				if($ev->isCancelled()){
					$this->sendData($this);
				}else{
					$this->setSprinting(true);
				}
				return true;
			case PlayerActionPacket::ACTION_STOP_SPRINT:
				$ev = new PlayerToggleSprintEvent($this, false);
				$this->server->getPluginManager()->callEvent($ev);
				if($ev->isCancelled()){
					$this->sendData($this);
				}else{
					$this->setSprinting(false);
				}
				return true;
			case PlayerActionPacket::ACTION_START_SNEAK:
				$ev = new PlayerToggleSneakEvent($this, true);
				$this->server->getPluginManager()->callEvent($ev);
				if($ev->isCancelled()){
					$this->sendData($this);
				}else{
					$this->setSneaking(true);
				}
				return true;
			case PlayerActionPacket::ACTION_STOP_SNEAK:
				$ev = new PlayerToggleSneakEvent($this, false);
				$this->server->getPluginManager()->callEvent($ev);
				if($ev->isCancelled()){
					$this->sendData($this);
				}else{
					$this->setSneaking(false);
				}
				return true;
			case PlayerActionPacket::ACTION_START_GLIDE:
			case PlayerActionPacket::ACTION_STOP_GLIDE:
				break; //TODO
			case PlayerActionPacket::ACTION_CONTINUE_BREAK:
				$block = $this->level->getBlock($pos);
				$this->level->broadcastLevelEvent($pos, LevelEventPacket::EVENT_PARTICLE_PUNCH_BLOCK, $block->getId() | ($block->getDamage() << 8) | ($packet->face << 16));
				break;
			default:
				$this->server->getLogger()->debug("Unhandled/unknown player action type " . $packet->action . " from " . $this->getName());
				return false;
		}

		$this->startAction = -1;
		$this->setDataFlag(self::DATA_FLAGS, self::DATA_FLAG_ACTION, false);

		return true;
	}

<<<<<<< HEAD
	public function handleEntityFall(EntityFallPacket $packet) : bool{
		return false;
=======
	public function handlePlayerFall(PlayerFallPacket $packet) : bool{
		return true; //not used
>>>>>>> 576702ff
	}

	public function handleHurtArmor(HurtArmorPacket $packet) : bool{
		return false;
	}

	public function handleSetEntityData(SetEntityDataPacket $packet) : bool{
		return false;
	}

	public function handleSetEntityMotion(SetEntityMotionPacket $packet) : bool{
		return false;
	}

	public function handleSetEntityLink(SetEntityLinkPacket $packet) : bool{
		return false;
	}

	public function handleSetHealth(SetHealthPacket $packet) : bool{
		return false;
	}

	public function handleSetSpawnPosition(SetSpawnPositionPacket $packet) : bool{
		return false;
	}

	public function handleAnimate(AnimatePacket $packet) : bool{
		if($this->spawned === false or !$this->isAlive()){
			return true;
		}

		$this->server->getPluginManager()->callEvent($ev = new PlayerAnimationEvent($this, $packet->action));
		if($ev->isCancelled()){
			return true;
		}

		$pk = new AnimatePacket();
		$pk->eid = $this->getId();
		$pk->action = $ev->getAnimationType();
		$this->server->broadcastPacket($this->getViewers(), $pk);

		return true;
	}

	public function handleRespawn(RespawnPacket $packet) : bool{
		return false;
	}

	public function handleDropItem(DropItemPacket $packet) : bool{
		if($this->spawned === false or !$this->isAlive()){
			return true;
		}

		if($packet->item->getId() === Item::AIR){
			// Windows 10 Edition drops the contents of the crafting grid on container close - including air.
			return true;
		}

		$item = $this->inventory->getItemInHand();
		$ev = new PlayerDropItemEvent($this, $item);
		$this->server->getPluginManager()->callEvent($ev);
		if($ev->isCancelled()){
			$this->inventory->sendContents($this);
			return true;
		}

		$this->inventory->setItemInHand(Item::get(Item::AIR, 0, 1));
		$motion = $this->getDirectionVector()->multiply(0.4);

		$this->level->dropItem($this->add(0, 1.3, 0), $item, $motion, 40);

		$this->setDataFlag(self::DATA_FLAGS, self::DATA_FLAG_ACTION, false);

		return true;
	}

	public function handleInventoryAction(InventoryActionPacket $packet) : bool{
		return false;
	}

	public function handleContainerOpen(ContainerOpenPacket $packet) : bool{
		return false;
	}

	public function handleContainerClose(ContainerClosePacket $packet) : bool{
		if($this->spawned === false or $packet->windowid === 0){
			return true;
		}

		$this->craftingType = 0;
		$this->currentTransaction = null;
		if(isset($this->windowIndex[$packet->windowid])){
			$this->server->getPluginManager()->callEvent(new InventoryCloseEvent($this->windowIndex[$packet->windowid], $this));
			$this->removeWindow($this->windowIndex[$packet->windowid]);
		}else{
			unset($this->windowIndex[$packet->windowid]);
		}

		return true;
	}

	public function handleContainerSetSlot(ContainerSetSlotPacket $packet) : bool{
		if($this->spawned === false or !$this->isAlive()){
			return true;
		}

		if($packet->slot < 0){
			return false;
		}

		switch($packet->windowid){
			case ContainerSetContentPacket::SPECIAL_INVENTORY: //Normal inventory change
				if($packet->slot >= $this->inventory->getSize()){
					return false;
				}

				$transaction = new BaseTransaction($this->inventory, $packet->slot, $this->inventory->getItem($packet->slot), $packet->item);
				break;
			case ContainerSetContentPacket::SPECIAL_ARMOR: //Armour change
				if($packet->slot >= 4){
					return false;
				}

				$transaction = new BaseTransaction($this->inventory, $packet->slot + $this->inventory->getSize(), $this->inventory->getArmorItem($packet->slot), $packet->item);
				break;
			case ContainerSetContentPacket::SPECIAL_HOTBAR: //Hotbar link update
				//hotbarSlot 0-8, slot 9-44
				$this->inventory->setHotbarSlotIndex($packet->hotbarSlot, $packet->slot - 9);
				return true;
			default:
				if(!isset($this->windowIndex[$packet->windowid])){
					return false; //unknown windowID and/or not matching any open windows
				}

				$this->craftingType = 0;
				$inv = $this->windowIndex[$packet->windowid];
				$transaction = new BaseTransaction($inv, $packet->slot, $inv->getItem($packet->slot), $packet->item);
				break;
		}

		if($transaction->getSourceItem()->equals($transaction->getTargetItem()) and $transaction->getTargetItem()->getCount() === $transaction->getSourceItem()->getCount()){ //No changes!
			//No changes, just a local inventory update sent by the client
			return true;
		}

		if($this->currentTransaction === null or $this->currentTransaction->getCreationTime() < (microtime(true) - 8)){
			if($this->currentTransaction !== null){
				foreach($this->currentTransaction->getInventories() as $inventory){
					if($inventory instanceof PlayerInventory){
						$inventory->sendArmorContents($this);
					}
					$inventory->sendContents($this);
				}
			}
			$this->currentTransaction = new SimpleTransactionGroup($this);
		}

		$this->currentTransaction->addTransaction($transaction);

		if($this->currentTransaction->canExecute()){
			$achievements = [];
			foreach($this->currentTransaction->getTransactions() as $ts){
				$inv = $ts->getInventory();
				if($inv instanceof FurnaceInventory){
					if($ts->getSlot() === 2){
						switch($inv->getResult()->getId()){
							case Item::IRON_INGOT:
								$achievements[] = "acquireIron";
								break;
						}
					}
				}
			}

			if($this->currentTransaction->execute()){
				foreach($achievements as $a){
					$this->awardAchievement($a);
				}
			}

			$this->currentTransaction = null;
		}

		return true;
	}

	public function handleContainerSetData(ContainerSetDataPacket $packet) : bool{
		return false;
	}

	public function handleContainerSetContent(ContainerSetContentPacket $packet) : bool{
		return false;
	}

	public function handleCraftingData(CraftingDataPacket $packet) : bool{
		return false;
	}

	public function handleCraftingEvent(CraftingEventPacket $packet) : bool{
		if($this->spawned === false or !$this->isAlive()){
			return true;
		}

		$recipe = $this->server->getCraftingManager()->getRecipe($packet->id);

		if($recipe === null or (($recipe instanceof BigShapelessRecipe or $recipe instanceof BigShapedRecipe) and $this->craftingType === 0)){
			$this->inventory->sendContents($this);
			return true;
		}

		$canCraft = true;

		if($recipe instanceof ShapedRecipe){
			for($x = 0; $x < 3 and $canCraft; ++$x){
				for($y = 0; $y < 3; ++$y){
					/** @var Item $item */
					$item = $packet->input[$y * 3 + $x];
					$ingredient = $recipe->getIngredient($x, $y);
					if($item->getCount() > 0){
						if($ingredient === null or !$ingredient->equals($item, !$ingredient->hasAnyDamageValue(), $ingredient->hasCompoundTag())){
							$canCraft = false;
							break;
						}
					}
				}
			}
		}elseif($recipe instanceof ShapelessRecipe){
			$needed = $recipe->getIngredientList();

			for($x = 0; $x < 3 and $canCraft; ++$x){
				for($y = 0; $y < 3; ++$y){
					/** @var Item $item */
					$item = clone $packet->input[$y * 3 + $x];

					foreach($needed as $k => $n){
						if($n->equals($item, !$n->hasAnyDamageValue(), $n->hasCompoundTag())){
							$remove = min($n->getCount(), $item->getCount());
							$n->setCount($n->getCount() - $remove);
							$item->setCount($item->getCount() - $remove);

							if($n->getCount() === 0){
								unset($needed[$k]);
							}
						}
					}

					if($item->getCount() > 0){
						$canCraft = false;
						break;
					}
				}
			}

			if(count($needed) > 0){
				$canCraft = false;
			}
		}else{
			$canCraft = false;
		}

		/** @var Item[] $ingredients */
		$ingredients = $packet->input;
		$result = $packet->output[0];

		if(!$canCraft or !$recipe->getResult()->equals($result)){
			$this->server->getLogger()->debug("Unmatched recipe " . $recipe->getId() . " from player " . $this->getName() . ": expected " . $recipe->getResult() . ", got " . $result . ", using: " . implode(", ", $ingredients));
			$this->inventory->sendContents($this);
			return true;
		}

		$used = array_fill(0, $this->inventory->getSize(), 0);

		foreach($ingredients as $ingredient){
			$slot = -1;
			foreach($this->inventory->getContents() as $index => $item){
				if($ingredient->getId() !== 0 and $ingredient->equals($item, !$ingredient->hasAnyDamageValue(), $ingredient->hasCompoundTag()) and ($item->getCount() - $used[$index]) >= 1){
					$slot = $index;
					$used[$index]++;
					break;
				}
			}

			if($ingredient->getId() !== 0 and $slot === -1){
				$canCraft = false;
				break;
			}
		}

		if(!$canCraft){
			$this->server->getLogger()->debug("Unmatched recipe " . $recipe->getId() . " from player " . $this->getName() . ": client does not have enough items, using: " . implode(", ", $ingredients));
			$this->inventory->sendContents($this);
			return true;
		}

		$this->server->getPluginManager()->callEvent($ev = new CraftItemEvent($this, $ingredients, $recipe));

		if($ev->isCancelled()){
			$this->inventory->sendContents($this);
			return true;
		}

		foreach($used as $slot => $count){
			if($count === 0){
				continue;
			}

			$item = $this->inventory->getItem($slot);

			if($item->getCount() > $count){
				$newItem = clone $item;
				$newItem->setCount($item->getCount() - $count);
			}else{
				$newItem = Item::get(Item::AIR, 0, 0);
			}

			$this->inventory->setItem($slot, $newItem);
		}

		$extraItem = $this->inventory->addItem($recipe->getResult());
		if(count($extraItem) > 0){
			foreach($extraItem as $item){
				$this->level->dropItem($this, $item);
			}
		}

		switch($recipe->getResult()->getId()){
			case Item::WORKBENCH:
				$this->awardAchievement("buildWorkBench");
				break;
			case Item::WOODEN_PICKAXE:
				$this->awardAchievement("buildPickaxe");
				break;
			case Item::FURNACE:
				$this->awardAchievement("buildFurnace");
				break;
			case Item::WOODEN_HOE:
				$this->awardAchievement("buildHoe");
				break;
			case Item::BREAD:
				$this->awardAchievement("makeBread");
				break;
			case Item::CAKE:
				//TODO: detect complex recipes like cake that leave remains
				$this->awardAchievement("bakeCake");
				$this->inventory->addItem(Item::get(Item::BUCKET, 0, 3));
				break;
			case Item::STONE_PICKAXE:
			case Item::GOLD_PICKAXE:
			case Item::IRON_PICKAXE:
			case Item::DIAMOND_PICKAXE:
				$this->awardAchievement("buildBetterPickaxe");
				break;
			case Item::WOODEN_SWORD:
				$this->awardAchievement("buildSword");
				break;
			case Item::DIAMOND:
				$this->awardAchievement("diamond");
				break;
		}


		return true;
	}

	public function handleAdventureSettings(AdventureSettingsPacket $packet) : bool{
		if($packet->isFlying and !$this->allowFlight and !$this->server->getAllowFlight()){
			$this->kick($this->server->getLanguage()->translateString("kick.reason.cheat", ["%ability.flight"]));
			return true;
		}elseif($packet->isFlying !== $this->isFlying()){
			$this->server->getPluginManager()->callEvent($ev = new PlayerToggleFlightEvent($this, $packet->isFlying));
			if($ev->isCancelled()){
				$this->sendSettings();
			}else{
				$this->flying = $ev->isFlying();
			}
		}

		if($packet->noClip and !$this->allowMovementCheats and !$this->isSpectator()){
			$this->kick($this->server->getLanguage()->translateString("kick.reason.cheat", ["%ability.noclip"]));
			return true;
		}

		//TODO: check other changes

		return true;
	}

	public function handleBlockEntityData(BlockEntityDataPacket $packet) : bool{
		if($this->spawned === false or !$this->isAlive()){
			return true;
		}
		$this->craftingType = 0;

		$pos = new Vector3($packet->x, $packet->y, $packet->z);
		if($pos->distanceSquared($this) > 10000){
			return true;
		}

		$t = $this->level->getTile($pos);
		if($t instanceof Spawnable){
			$nbt = new NBT(NBT::LITTLE_ENDIAN);
			$nbt->read($packet->namedtag, false, true);
			$nbt = $nbt->getData();
			if(!$t->updateCompoundTag($nbt, $this)){
				$t->spawnTo($this);
			}
		}

		return true;
	}

	public function handlePlayerInput(PlayerInputPacket $packet) : bool{
		return false; //TODO
	}

	public function handleFullChunkData(FullChunkDataPacket $packet) : bool{
		return false;
	}

	public function handleSetCommandsEnabled(SetCommandsEnabledPacket $packet) : bool{
		return false;
	}

	public function handleSetDifficulty(SetDifficultyPacket $packet) : bool{
		return false;
	}

	public function handleChangeDimension(ChangeDimensionPacket $packet) : bool{
		return false;
	}

	public function handleSetPlayerGameType(SetPlayerGameTypePacket $packet) : bool{
		if($packet->gamemode !== $this->gamemode){
			//Set this back to default. TODO: handle this properly
			$this->sendGamemode();
			$this->sendSettings();
		}
		return true;
	}

	public function handlePlayerList(PlayerListPacket $packet) : bool{
		return false;
	}

	public function handleSpawnExperienceOrb(SpawnExperienceOrbPacket $packet) : bool{
		return false; //TODO
	}

	public function handleClientboundMapItemData(ClientboundMapItemDataPacket $packet) : bool{
		return false;
	}

	public function handleMapInfoRequest(MapInfoRequestPacket $packet) : bool{
		return false; //TODO
	}

	public function handleRequestChunkRadius(RequestChunkRadiusPacket $packet) : bool{
		$this->setViewDistance($packet->radius);

		return true;
	}

	public function handleChunkRadiusUpdated(ChunkRadiusUpdatedPacket $packet) : bool{
		return false;
	}

	public function handleItemFrameDropItem(ItemFrameDropItemPacket $packet) : bool{
		if($this->spawned === false or !$this->isAlive()){
			return true;
		}

		$tile = $this->level->getTile($this->temporalVector->setComponents($packet->x, $packet->y, $packet->z));
		if($tile instanceof ItemFrame){
			$ev = new PlayerInteractEvent($this, $this->inventory->getItemInHand(), $tile->getBlock(), 5 - $tile->getBlock()->getDamage(), PlayerInteractEvent::LEFT_CLICK_BLOCK);
			$this->server->getPluginManager()->callEvent($ev);

			if($this->isSpectator()){
				$ev->setCancelled();
			}

			if($ev->isCancelled()){
				$tile->spawnTo($this);
				return true;
			}

			if(lcg_value() <= $tile->getItemDropChance()){
				$this->level->dropItem($tile->getBlock(), $tile->getItem());
			}
			$tile->setItem(null);
			$tile->setItemRotation(0);
		}

		return true;
	}

	public function handleReplaceItemInSlot(ReplaceItemInSlotPacket $packet) : bool{
		return false;
	}

	public function handleAddItem(AddItemPacket $packet) : bool{
		return false;
	}

	public function handleBossEvent(BossEventPacket $packet) : bool{
		return false; //TODO
	}

	public function handleShowCredits(ShowCreditsPacket $packet) : bool{
		return false; //TODO: handle resume
	}

	public function handleAvailableCommands(AvailableCommandsPacket $packet) : bool{
		return false;
	}

	public function handleCommandStep(CommandStepPacket $packet) : bool{
		if($this->spawned === false or !$this->isAlive()){
			return true;
		}
		$this->craftingType = 0;
		$commandText = $packet->command;
		if($packet->inputJson !== null){
			foreach($packet->inputJson as $arg){ //command ordering will be an issue
				$commandText .= " " . $arg;
			}
		}
		$this->server->getPluginManager()->callEvent($ev = new PlayerCommandPreprocessEvent($this, "/" . $commandText));
		if($ev->isCancelled()){
			return true;
		}

		Timings::$playerCommandTimer->startTiming();
		$this->server->dispatchCommand($ev->getPlayer(), substr($ev->getMessage(), 1));
		Timings::$playerCommandTimer->stopTiming();

		return true;
	}

	public function handleCommandBlockUpdate(CommandBlockUpdatePacket $packet) : bool{
		return false; //TODO
	}

	public function handleUpdateTrade(UpdateTradePacket $packet) : bool{
		return false;
	}

	public function handleResourcePackDataInfo(ResourcePackDataInfoPacket $packet) : bool{
		return false;
	}

	public function handleResourcePackChunkData(ResourcePackChunkDataPacket $packet) : bool{
		return false;
	}

	public function handleResourcePackChunkRequest(ResourcePackChunkRequestPacket $packet) : bool{
		$manager = $this->server->getResourceManager();
		$pack = $manager->getPackById($packet->packId);
		if(!($pack instanceof ResourcePack)){
			$this->close("", "disconnectionScreen.resourcePack", true);
			$this->server->getLogger()->debug("Got a resource pack chunk request for unknown pack with UUID " . $packet->packId . ", available packs: " . implode(", ", $manager->getPackIdList()));

			return false;
		}

		$pk = new ResourcePackChunkDataPacket();
		$pk->packId = $pack->getPackId();
		$pk->chunkIndex = $packet->chunkIndex;
		$pk->data = $pack->getPackChunk(1048576 * $packet->chunkIndex, 1048576);
		$pk->progress = (1048576 * $packet->chunkIndex);
		$this->dataPacket($pk);
		return true;
	}

	public function handleTransfer(TransferPacket $packet) : bool{
		return false;
	}

	public function handlePlaySound(PlaySoundPacket $packet) : bool{
		return false;
	}

	public function handleStopSound(StopSoundPacket $packet) : bool{
		return false;
	}

	public function handleSetTitle(SetTitlePacket $packet) : bool{
		return false;
	}

	/**
	 * Called when a packet is received from the client. This method will call DataPacketReceiveEvent.
	 *
	 * @param DataPacket $packet
	 */
	public function handleDataPacket(DataPacket $packet){
		if($this->connected === false){
			return;
		}

		$timings = Timings::getReceiveDataPacketTimings($packet);
		$timings->startTiming();

		$packet->decode();
<<<<<<< HEAD
		if(!$packet->feof()){
			$this->server->getLogger()->debug("Still " . strlen(substr($packet->buffer, $packet->offset)) . " bytes unread in " . get_class($packet) . " from " . $this->getName() . ": " . bin2hex($packet->get(true)));
		}
=======

>>>>>>> 576702ff
		$this->server->getPluginManager()->callEvent($ev = new DataPacketReceiveEvent($this, $packet));
		if(!$ev->isCancelled() and !$packet->handle($this)){
			$this->server->getLogger()->debug("Unhandled " . $packet->getName() . " received from " . $this->getName() . ": 0x" . bin2hex($packet->buffer));
		}

		if(!$packet->feof()){
			$this->server->getLogger()->debug("Still " . strlen(substr($packet->buffer, $packet->offset)) . " bytes unread in " . get_class($packet) . " from " . $this->getName() . ": " . bin2hex($packet->get(true)));
		}

		$timings->stopTiming();
	}

	/**
	 * Transfers a player to another server.
	 *
	 * @param string $address The IP address or hostname of the destination server
	 * @param int    $port    The destination port, defaults to 19132
	 * @param string $message Message to show in the console when closing the player
	 *
	 * @return bool if transfer was successful.
	 */
	public function transfer(string $address, int $port = 19132, string $message = "transfer") : bool{
		$this->server->getPluginManager()->callEvent($ev = new PlayerTransferEvent($this, $address, $port, $message));

		if(!$ev->isCancelled()){
			$pk = new TransferPacket();
			$pk->address = $ev->getAddress();
			$pk->port = $ev->getPort();
			$this->directDataPacket($pk);
			$this->close("", $ev->getMessage(), false);

			return true;
		}

		return false;
	}

	/**
	 * Kicks a player from the server
	 *
	 * @param string $reason
	 * @param bool   $isAdmin
	 *
	 * @return bool
	 */
	public function kick($reason = "", $isAdmin = true){
		$this->server->getPluginManager()->callEvent($ev = new PlayerKickEvent($this, $reason, $this->getLeaveMessage()));
		if(!$ev->isCancelled()){
			if($isAdmin){
				if(!$this->isBanned()){
					$message = "Kicked by admin." . ($reason !== "" ? " Reason: " . $reason : "");
				}else{
					$message = $reason;
				}
			}else{
				if($reason === ""){
					$message = "disconnectionScreen.noReason";
				}else{
					$message = $reason;
				}
			}
			$this->close($ev->getQuitMessage(), $message);

			return true;
		}

		return false;
	}

	/**
	 * Adds a title text to the user's screen, with an optional subtitle.
	 *
	 * @param string $title
	 * @param string $subtitle
	 * @param int    $fadeIn Duration in ticks for fade-in. If -1 is given, client-sided defaults will be used.
	 * @param int    $stay Duration in ticks to stay on screen for
	 * @param int    $fadeOut Duration in ticks for fade-out.
	 */
	public function addTitle(string $title, string $subtitle = "", int $fadeIn = -1, int $stay = -1, int $fadeOut = -1){
		$this->setTitleDuration($fadeIn, $stay, $fadeOut);
		if($subtitle !== ""){
			$this->addSubTitle($subtitle);
		}
		$this->sendTitleText($title, SetTitlePacket::TYPE_SET_TITLE);
	}

	/**
	 * Sets the subtitle message, without sending a title.
	 *
	 * @param string $subtitle
	 */
	public function addSubTitle(string $subtitle){
	    $this->sendTitleText($subtitle, SetTitlePacket::TYPE_SET_SUBTITLE);
	}

	/**
	 * Adds small text to the user's screen.
	 *
	 * @param string $message
	 */
	public function addActionBarMessage(string $message){
		$this->sendTitleText($message, SetTitlePacket::TYPE_SET_ACTIONBAR_MESSAGE);
	}

	/**
	 * Removes the title from the client's screen.
	 */
	public function removeTitles(){
		$pk = new SetTitlePacket();
		$pk->type = SetTitlePacket::TYPE_CLEAR_TITLE;
		$this->dataPacket($pk);
	}

	/**
	 * Resets the title duration settings.
	 */
	public function resetTitles(){
	    $pk = new SetTitlePacket();
	    $pk->type = SetTitlePacket::TYPE_RESET_TITLE;
	    $this->dataPacket($pk);
	}

	/**
	 * Sets the title duration.
	 *
	 * @param int $fadeIn Title fade-in time in ticks.
	 * @param int $stay Title stay time in ticks.
	 * @param int $fadeOut Title fade-out time in ticks.
	 */
	public function setTitleDuration(int $fadeIn, int $stay, int $fadeOut){
		if($fadeIn >= 0 and $stay >= 0 and $fadeOut >= 0){
			$pk = new SetTitlePacket();
			$pk->type = SetTitlePacket::TYPE_SET_ANIMATION_TIMES;
			$pk->fadeInTime = $fadeIn;
			$pk->stayTime = $stay;
			$pk->fadeOutTime = $fadeOut;
			$this->dataPacket($pk);
		}
	}

	/**
	 * Internal function used for sending titles.
	 *
	 * @param string $title
	 * @param int $type
	 */
	protected function sendTitleText(string $title, int $type){
		$pk = new SetTitlePacket();
		$pk->type = $type;
		$pk->text = $title;
		$this->dataPacket($pk);
	}

	/**
	 * Sends a direct chat message to a player
	 *
	 * @param string|TextContainer $message
	 */
	public function sendMessage($message){
		if($message instanceof TextContainer){
			if($message instanceof TranslationContainer){
				$this->sendTranslation($message->getText(), $message->getParameters());
				return;
			}
			$message = $message->getText();
		}

		$pk = new TextPacket();
		$pk->type = TextPacket::TYPE_RAW;
		$pk->message = $this->server->getLanguage()->translateString($message);
		$this->dataPacket($pk);
	}

	public function sendTranslation($message, array $parameters = []){
		$pk = new TextPacket();
		if(!$this->server->isLanguageForced()){
			$pk->type = TextPacket::TYPE_TRANSLATION;
			$pk->message = $this->server->getLanguage()->translateString($message, $parameters, "pocketmine.");
			foreach($parameters as $i => $p){
				$parameters[$i] = $this->server->getLanguage()->translateString($p, $parameters, "pocketmine.");
			}
			$pk->parameters = $parameters;
		}else{
			$pk->type = TextPacket::TYPE_RAW;
			$pk->message = $this->server->getLanguage()->translateString($message, $parameters);
		}
		$this->dataPacket($pk);
	}

	public function sendPopup($message, $subtitle = ""){
		$pk = new TextPacket();
		$pk->type = TextPacket::TYPE_POPUP;
		$pk->source = $message;
		$pk->message = $subtitle;
		$this->dataPacket($pk);
	}

	public function sendTip($message){
		$pk = new TextPacket();
		$pk->type = TextPacket::TYPE_TIP;
		$pk->message = $message;
		$this->dataPacket($pk);
	}

	/**
	 * @param string $sender
	 * @param string $message
	 */
	public function sendWhisper($sender, $message){
		$pk = new TextPacket();
		$pk->type = TextPacket::TYPE_WHISPER;
		$pk->source = $sender;
		$pk->message = $message;
		$this->dataPacket($pk);
	}

	/**
	 * Note for plugin developers: use kick() with the isAdmin
	 * flag set to kick without the "Kicked by admin" part instead of this method.
	 *
	 * @param string $message Message to be broadcasted
	 * @param string $reason  Reason showed in console
	 * @param bool   $notify
	 */
	final public function close($message = "", $reason = "generic reason", $notify = true){
		if($this->connected and !$this->closed){
			if($notify and strlen((string) $reason) > 0){
				$pk = new DisconnectPacket();
				$pk->message = $reason;
				$this->directDataPacket($pk);
			}

			$this->connected = false;

			$this->server->getPluginManager()->unsubscribeFromPermission(Server::BROADCAST_CHANNEL_USERS, $this);
			$this->server->getPluginManager()->unsubscribeFromPermission(Server::BROADCAST_CHANNEL_ADMINISTRATIVE, $this);

			if($this->joined){
				//TODO: add events for player data saving
				$this->save();

				$this->server->getPluginManager()->callEvent($ev = new PlayerQuitEvent($this, $message));
				if($ev->getQuitMessage() != ""){
					$this->server->broadcastMessage($ev->getQuitMessage());
				}
			}
			$this->joined = false;

			if($this->isValid()){
				foreach($this->usedChunks as $index => $d){
					Level::getXZ($index, $chunkX, $chunkZ);
					$this->level->unregisterChunkLoader($this, $chunkX, $chunkZ);
					foreach($this->level->getChunkEntities($chunkX, $chunkZ) as $entity){
						$entity->despawnFrom($this);
					}
					unset($this->usedChunks[$index]);
				}
			}
			$this->usedChunks = [];
			$this->loadQueue = [];

			foreach($this->server->getOnlinePlayers() as $player){
				if(!$player->canSee($this)){
					$player->showPlayer($this);
				}
			}
			$this->hiddenPlayers = [];

			foreach($this->windowIndex as $window){
				$this->removeWindow($window);
			}
			$this->windows = null;
			$this->windowIndex = [];

			parent::close();
			$this->spawned = false;

			$this->interface->close($this, $notify ? $reason : "");

			if($this->loggedIn){
				$this->server->removeOnlinePlayer($this);
			}
			$this->loggedIn = false;

			$this->server->getLogger()->info($this->getServer()->getLanguage()->translateString("pocketmine.player.logOut", [
				TextFormat::AQUA . $this->getName() . TextFormat::WHITE,
				$this->ip,
				$this->port,
				$this->getServer()->getLanguage()->translateString($reason)
			]));

			$this->spawnPosition = null;

			if($this->perm !== null){
				$this->perm->clearPermissions();
				$this->perm = null;
			}

			if($this->inventory !== null){
				$this->inventory = null;
				$this->currentTransaction = null;
			}

			$this->server->removePlayer($this);
		}
	}

	public function __debugInfo(){
		return [];
	}

	/**
	 * Handles player data saving
	 *
	 * @param bool $async
	 */
	public function save($async = false){
		if($this->closed){
			throw new \InvalidStateException("Tried to save closed player");
		}

		parent::saveNBT();

		if($this->isValid()){
			$this->namedtag->Level = new StringTag("Level", $this->level->getFolderName());
		}

		if($this->hasValidSpawnPosition()){
			$this->namedtag["SpawnLevel"] = $this->spawnPosition->getLevel()->getFolderName();
			$this->namedtag["SpawnX"] = (int) $this->spawnPosition->x;
			$this->namedtag["SpawnY"] = (int) $this->spawnPosition->y;
			$this->namedtag["SpawnZ"] = (int) $this->spawnPosition->z;
		}

		foreach($this->achievements as $achievement => $status){
			$this->namedtag->Achievements[$achievement] = new ByteTag($achievement, $status === true ? 1 : 0);
		}

		$this->namedtag["playerGameType"] = $this->gamemode;
		$this->namedtag["lastPlayed"] = new LongTag("lastPlayed", floor(microtime(true) * 1000));

		if($this->username != "" and $this->namedtag instanceof CompoundTag){
			$this->server->saveOfflinePlayerData($this->username, $this->namedtag, $async);
		}
	}

	/**
	 * Gets the username
	 *
	 * @return string
	 */
	public function getName(){
		return $this->username;
	}

	/**
	 * @return string
	 */
	public function getLowerCaseName() : string{
		return $this->iusername;
	}

	public function kill(){
		if(!$this->spawned){
			return;
		}

		parent::kill();

		$pk = new RespawnPacket();
		$pos = $this->getSpawn();
		$pk->x = $pos->x;
		$pk->y = $pos->y;
		$pk->z = $pos->z;
		$this->dataPacket($pk);
	}

	protected function callDeathEvent(){
		$message = "death.attack.generic";

		$params = [
			$this->getDisplayName()
		];

		$cause = $this->getLastDamageCause();

		switch($cause === null ? EntityDamageEvent::CAUSE_CUSTOM : $cause->getCause()){
			case EntityDamageEvent::CAUSE_ENTITY_ATTACK:
				if($cause instanceof EntityDamageByEntityEvent){
					$e = $cause->getDamager();
					if($e instanceof Player){
						$message = "death.attack.player";
						$params[] = $e->getDisplayName();
						break;
					}elseif($e instanceof Living){
						$message = "death.attack.mob";
						$params[] = $e->getNameTag() !== "" ? $e->getNameTag() : $e->getName();
						break;
					}else{
						$params[] = "Unknown";
					}
				}
				break;
			case EntityDamageEvent::CAUSE_PROJECTILE:
				if($cause instanceof EntityDamageByEntityEvent){
					$e = $cause->getDamager();
					if($e instanceof Player){
						$message = "death.attack.arrow";
						$params[] = $e->getDisplayName();
					}elseif($e instanceof Living){
						$message = "death.attack.arrow";
						$params[] = $e->getNameTag() !== "" ? $e->getNameTag() : $e->getName();
						break;
					}else{
						$params[] = "Unknown";
					}
				}
				break;
			case EntityDamageEvent::CAUSE_SUICIDE:
				$message = "death.attack.generic";
				break;
			case EntityDamageEvent::CAUSE_VOID:
				$message = "death.attack.outOfWorld";
				break;
			case EntityDamageEvent::CAUSE_FALL:
				if($cause instanceof EntityDamageEvent){
					if($cause->getFinalDamage() > 2){
						$message = "death.fell.accident.generic";
						break;
					}
				}
				$message = "death.attack.fall";
				break;

			case EntityDamageEvent::CAUSE_SUFFOCATION:
				$message = "death.attack.inWall";
				break;

			case EntityDamageEvent::CAUSE_LAVA:
				$message = "death.attack.lava";
				break;

			case EntityDamageEvent::CAUSE_FIRE:
				$message = "death.attack.onFire";
				break;

			case EntityDamageEvent::CAUSE_FIRE_TICK:
				$message = "death.attack.inFire";
				break;

			case EntityDamageEvent::CAUSE_DROWNING:
				$message = "death.attack.drown";
				break;

			case EntityDamageEvent::CAUSE_CONTACT:
				if($cause instanceof EntityDamageByBlockEvent){
					if($cause->getDamager()->getId() === Block::CACTUS){
						$message = "death.attack.cactus";
					}
				}
				break;

			case EntityDamageEvent::CAUSE_BLOCK_EXPLOSION:
			case EntityDamageEvent::CAUSE_ENTITY_EXPLOSION:
				if($cause instanceof EntityDamageByEntityEvent){
					$e = $cause->getDamager();
					if($e instanceof Player){
						$message = "death.attack.explosion.player";
						$params[] = $e->getDisplayName();
					}elseif($e instanceof Living){
						$message = "death.attack.explosion.player";
						$params[] = $e->getNameTag() !== "" ? $e->getNameTag() : $e->getName();
						break;
					}
				}else{
					$message = "death.attack.explosion";
				}
				break;

			case EntityDamageEvent::CAUSE_MAGIC:
				$message = "death.attack.magic";
				break;

			case EntityDamageEvent::CAUSE_CUSTOM:
				break;

			default:
				break;
		}

		$this->server->getPluginManager()->callEvent($ev = new PlayerDeathEvent($this, $this->getDrops(), new TranslationContainer($message, $params)));

		if(!$ev->getKeepInventory()){
			foreach($ev->getDrops() as $item){
				$this->level->dropItem($this, $item);
			}

			if($this->inventory !== null){
				$this->inventory->clearAll();
				$this->inventory->setHeldItemIndex(0);
				$this->inventory->resetHotbar(true);
			}
		}

		if($ev->getDeathMessage() != ""){
			$this->server->broadcast($ev->getDeathMessage(), Server::BROADCAST_CHANNEL_USERS);
		}
	}

	public function attack($damage, EntityDamageEvent $source){
		if(!$this->isAlive()){
			return;
		}

		if($this->isCreative()
			and $source->getCause() !== EntityDamageEvent::CAUSE_MAGIC
			and $source->getCause() !== EntityDamageEvent::CAUSE_SUICIDE
			and $source->getCause() !== EntityDamageEvent::CAUSE_VOID
		){
			$source->setCancelled();
		}elseif($this->allowFlight and $source->getCause() === EntityDamageEvent::CAUSE_FALL){
			$source->setCancelled();
		}

		parent::attack($damage, $source);

		if($source->isCancelled()){
			return;
		}elseif($this->getLastDamageCause() === $source and $this->spawned){
			$pk = new EntityEventPacket();
			$pk->eid = $this->id;
			$pk->event = EntityEventPacket::HURT_ANIMATION;
			$this->dataPacket($pk);

			if($this->isSurvival()){
				$this->exhaust(0.3, PlayerExhaustEvent::CAUSE_DAMAGE);
			}
		}
	}

	public function sendPosition(Vector3 $pos, $yaw = null, $pitch = null, $mode = MovePlayerPacket::MODE_NORMAL, array $targets = null){
		$yaw = $yaw === null ? $this->yaw : $yaw;
		$pitch = $pitch === null ? $this->pitch : $pitch;

		$pk = new MovePlayerPacket();
		$pk->eid = $this->getId();
		$pk->x = $pos->x;
		$pk->y = $pos->y + $this->getEyeHeight();
		$pk->z = $pos->z;
		$pk->bodyYaw = $yaw;
		$pk->pitch = $pitch;
		$pk->yaw = $yaw;
		$pk->mode = $mode;

		if($targets !== null){
			$this->server->broadcastPacket($targets, $pk);
		}else{
			$this->dataPacket($pk);
		}

		$this->newPosition = null;
	}

	protected function checkChunks(){
		if($this->chunk === null or ($this->chunk->getX() !== ($this->x >> 4) or $this->chunk->getZ() !== ($this->z >> 4))){
			if($this->chunk !== null){
				$this->chunk->removeEntity($this);
			}
			$this->chunk = $this->level->getChunk($this->x >> 4, $this->z >> 4, true);

			if(!$this->justCreated){
				$newChunk = $this->level->getChunkPlayers($this->x >> 4, $this->z >> 4);
				unset($newChunk[$this->getLoaderId()]);

				/** @var Player[] $reload */
				$reload = [];
				foreach($this->hasSpawned as $player){
					if(!isset($newChunk[$player->getLoaderId()])){
						$this->despawnFrom($player);
					}else{
						unset($newChunk[$player->getLoaderId()]);
						$reload[] = $player;
					}
				}

				foreach($newChunk as $player){
					$this->spawnTo($player);
				}
			}

			if($this->chunk === null){
				return;
			}

			$this->chunk->addEntity($this);
		}
	}

	protected function checkTeleportPosition(){
		if($this->teleportPosition !== null){
			$chunkX = $this->teleportPosition->x >> 4;
			$chunkZ = $this->teleportPosition->z >> 4;

			for($X = -1; $X <= 1; ++$X){
				for($Z = -1; $Z <= 1; ++$Z){
					if(!isset($this->usedChunks[$index = Level::chunkHash($chunkX + $X, $chunkZ + $Z)]) or $this->usedChunks[$index] === false){
						return false;
					}
				}
			}

			$this->sendPosition($this, null, null, MovePlayerPacket::MODE_RESET);
			$this->spawnToAll();
			$this->forceMovement = $this->teleportPosition;
			$this->teleportPosition = null;

			return true;
		}

		return true;
	}

	/**
	 * @param Vector3|Position|Location $pos
	 * @param float                     $yaw
	 * @param float                     $pitch
	 *
	 * @return bool
	 */
	public function teleport(Vector3 $pos, $yaw = null, $pitch = null){
		if(!$this->isOnline()){
			return false;
		}

		$oldPos = $this->getPosition();
		if(parent::teleport($pos, $yaw, $pitch)){

			foreach($this->windowIndex as $window){
				if($window === $this->inventory){
					continue;
				}
				$this->removeWindow($window);
			}

			$this->teleportPosition = new Vector3($this->x, $this->y, $this->z);

			if(!$this->checkTeleportPosition()){
				$this->forceMovement = $oldPos;
			}else{
				$this->spawnToAll();
			}

			$this->resetFallDistance();
			$this->nextChunkOrderRun = 0;
			$this->newPosition = null;
			$this->stopSleep();
			return true;
		}
		return false;
	}

	/**
	 * This method may not be reliable. Clients don't like to be moved into unloaded chunks.
	 * Use teleport() for a delayed teleport after chunks have been sent.
	 *
	 * @param Vector3 $pos
	 * @param float   $yaw
	 * @param float   $pitch
	 */
	public function teleportImmediate(Vector3 $pos, $yaw = null, $pitch = null){
		if(parent::teleport($pos, $yaw, $pitch)){

			foreach($this->windowIndex as $window){
				if($window === $this->inventory){
					continue;
				}
				$this->removeWindow($window);
			}

			$this->forceMovement = new Vector3($this->x, $this->y, $this->z);
			$this->sendPosition($this, $this->yaw, $this->pitch, MovePlayerPacket::MODE_RESET);

			$this->resetFallDistance();
			$this->orderChunks();
			$this->nextChunkOrderRun = 0;
			$this->newPosition = null;
		}
	}

	/**
	 * @param Inventory $inventory
	 *
	 * @return int
	 */
	public function getWindowId(Inventory $inventory){
		if($this->windows->contains($inventory)){
			return $this->windows[$inventory];
		}

		return -1;
	}

	/**
	 * Returns the created/existing window id
	 *
	 * @param Inventory $inventory
	 * @param int       $forceId
	 *
	 * @return int
	 */
	public function addWindow(Inventory $inventory, $forceId = null){
		if($this->windows->contains($inventory)){
			return $this->windows[$inventory];
		}

		if($forceId === null){
			$this->windowCnt = $cnt = max(2, ++$this->windowCnt % 99);
		}else{
			$cnt = (int) $forceId;
		}
		$this->windowIndex[$cnt] = $inventory;
		$this->windows->attach($inventory, $cnt);
		if($inventory->open($this)){
			return $cnt;
		}else{
			$this->removeWindow($inventory);

			return -1;
		}
	}

	public function removeWindow(Inventory $inventory){
		$inventory->close($this);
		if($this->windows->contains($inventory)){
			$id = $this->windows[$inventory];
			$this->windows->detach($this->windowIndex[$id]);
			unset($this->windowIndex[$id]);
		}
	}

	public function setMetadata($metadataKey, MetadataValue $metadataValue){
		$this->server->getPlayerMetadata()->setMetadata($this, $metadataKey, $metadataValue);
	}

	public function getMetadata($metadataKey){
		return $this->server->getPlayerMetadata()->getMetadata($this, $metadataKey);
	}

	public function hasMetadata($metadataKey){
		return $this->server->getPlayerMetadata()->hasMetadata($this, $metadataKey);
	}

	public function removeMetadata($metadataKey, Plugin $plugin){
		$this->server->getPlayerMetadata()->removeMetadata($this, $metadataKey, $plugin);
	}

	public function onChunkChanged(Chunk $chunk){
		if(isset($this->usedChunks[$hash = Level::chunkHash($chunk->getX(), $chunk->getZ())])){
			$this->usedChunks[$hash] = false;
		}
	}

	public function onChunkLoaded(Chunk $chunk){

	}

	public function onChunkPopulated(Chunk $chunk){

	}

	public function onChunkUnloaded(Chunk $chunk){

	}

	public function onBlockChanged(Vector3 $block){

	}

	public function getLoaderId(){
		return $this->loaderId;
	}

	public function isLoaderActive(){
		return $this->isConnected();
	}
}<|MERGE_RESOLUTION|>--- conflicted
+++ resolved
@@ -2803,13 +2803,8 @@
 		return true;
 	}
 
-<<<<<<< HEAD
 	public function handleEntityFall(EntityFallPacket $packet) : bool{
-		return false;
-=======
-	public function handlePlayerFall(PlayerFallPacket $packet) : bool{
 		return true; //not used
->>>>>>> 576702ff
 	}
 
 	public function handleHurtArmor(HurtArmorPacket $packet) : bool{
@@ -3413,13 +3408,7 @@
 		$timings->startTiming();
 
 		$packet->decode();
-<<<<<<< HEAD
-		if(!$packet->feof()){
-			$this->server->getLogger()->debug("Still " . strlen(substr($packet->buffer, $packet->offset)) . " bytes unread in " . get_class($packet) . " from " . $this->getName() . ": " . bin2hex($packet->get(true)));
-		}
-=======
-
->>>>>>> 576702ff
+
 		$this->server->getPluginManager()->callEvent($ev = new DataPacketReceiveEvent($this, $packet));
 		if(!$ev->isCancelled() and !$packet->handle($this)){
 			$this->server->getLogger()->debug("Unhandled " . $packet->getName() . " received from " . $this->getName() . ": 0x" . bin2hex($packet->buffer));
