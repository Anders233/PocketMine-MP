--- conflicted
+++ resolved
@@ -2959,13 +2959,7 @@
 		$nbt->setLong("firstPlayed", $this->firstPlayed);
 		$nbt->setLong("lastPlayed", (int) floor(microtime(true) * 1000));
 
-<<<<<<< HEAD
-		$this->server->saveOfflinePlayerData($this->username, $nbt, $async);
-=======
-		if($this->username != "" and $this->namedtag instanceof CompoundTag){
-			$this->server->saveOfflinePlayerData($this->username, $this->namedtag);
-		}
->>>>>>> 05dba61a
+		$this->server->saveOfflinePlayerData($this->username, $nbt);
 	}
 
 	public function kill() : void{
