--- conflicted
+++ resolved
@@ -31,11 +31,7 @@
 use pocketmine\nbt\tag\IntTag;
 use pocketmine\nbt\tag\ListTag;
 use pocketmine\nbt\tag\StringTag;
-<<<<<<< HEAD
-=======
-use pocketmine\Player;
 use function assert;
->>>>>>> 4b9a142a
 
 class Banner extends Spawnable implements Nameable{
 	use NameableTrait {
