--- conflicted
+++ resolved
@@ -76,22 +76,19 @@
 	 * @return bool
 	 */
 	public function setText($line1 = "", $line2 = "", $line3 = "", $line4 = ""){
-<<<<<<< HEAD
-		$this->text = [$line1, $line2, $line3, $line4];
-=======
 		if($line1 !== null){
-			$this->namedtag->Text1->setValue("Text1", $line1);
+			$this->text[0] = $line1;
 		}
 		if($line2 !== null){
-			$this->namedtag->Text2->setValue("Text2", $line2);
+			$this->text[1] = $line2;
 		}
 		if($line3 !== null){
-			$this->namedtag->Text3->setValue("Text3", $line3);
+			$this->text[2] = $line3;
 		}
 		if($line4 !== null){
-			$this->namedtag->Text4->setValue("Text4", $line4);
+			$this->text[3] = $line4;
 		}
->>>>>>> 2603f5cc
+
 		$this->onChanged();
 	}
 
