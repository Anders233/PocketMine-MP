--- conflicted
+++ resolved
@@ -38,7 +38,7 @@
 	}
 
 	public function onActivate(Player $player, Block $blockReplace, Block $blockClicked, int $face, Vector3 $clickVector) : bool{
-		if($face === Vector3::SIDE_DOWN or $face === Vector3::SIDE_UP){
+		if(Facing::axis($face) === Facing::AXIS_Y){
 			return false;
 		}
 
@@ -70,23 +70,14 @@
 			return false;
 		}
 
-<<<<<<< HEAD
-			static $directions = [
-				Facing::SOUTH => 0,
-				Facing::WEST => 1,
-				Facing::NORTH => 2,
-				Facing::EAST => 3
-			];
-=======
 		/** @var PaintingMotive $motive */
 		$motive = $motives[array_rand($motives)];
->>>>>>> 05dba61a
 
 		static $directions = [
-			Vector3::SIDE_SOUTH => 0,
-			Vector3::SIDE_WEST => 1,
-			Vector3::SIDE_NORTH => 2,
-			Vector3::SIDE_EAST => 3
+			Facing::SOUTH => 0,
+			Facing::WEST => 1,
+			Facing::NORTH => 2,
+			Facing::EAST => 3
 		];
 
 		$direction = $directions[$face] ?? -1;
@@ -101,16 +92,10 @@
 		$nbt->setInt("TileY", $blockClicked->getFloorY());
 		$nbt->setInt("TileZ", $blockClicked->getFloorZ());
 
-<<<<<<< HEAD
-			if($entity instanceof Entity){
-				$this->pop();
-				$entity->spawnToAll();
-=======
 		$entity = Entity::createEntity("Painting", $blockReplace->getLevel(), $nbt);
->>>>>>> 05dba61a
 
 		if($entity instanceof Entity){
-			--$this->count;
+			$this->pop();
 			$entity->spawnToAll();
 
 			$player->getLevel()->broadcastLevelEvent($blockReplace->add(0.5, 0.5, 0.5), LevelEventPacket::EVENT_SOUND_ITEMFRAME_PLACE); //item frame and painting have the same sound
