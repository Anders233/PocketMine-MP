--- conflicted
+++ resolved
@@ -2301,12 +2301,8 @@
 		$pk = new PlayerListPacket();
 		$pk->type = PlayerListPacket::TYPE_ADD;
 
-<<<<<<< HEAD
-		$pk->entries[] = PlayerListEntry::createAdditionEntry($uuid, $entityId, $name, $skin, $xboxUserId);
-=======
-		$pk->entries[] = PlayerListEntry::createAdditionEntry($uuid, $entityId, $name, "", 0, $skin);
-
->>>>>>> 3a10df63
+		$pk->entries[] = PlayerListEntry::createAdditionEntry($uuid, $entityId, $name, "", 0, $skin, $xboxUserId);
+
 		$this->broadcastPacket($players ?? $this->playerList, $pk);
 	}
 
@@ -2328,11 +2324,7 @@
 		$pk = new PlayerListPacket();
 		$pk->type = PlayerListPacket::TYPE_ADD;
 		foreach($this->playerList as $player){
-<<<<<<< HEAD
-			$pk->entries[] = PlayerListEntry::createAdditionEntry($player->getUniqueId(), $player->getId(), $player->getDisplayName(), $player->getSkin(), $player->getXuid());
-=======
-			$pk->entries[] = PlayerListEntry::createAdditionEntry($player->getUniqueId(), $player->getId(), $player->getDisplayName(), "", 0, $player->getSkin());
->>>>>>> 3a10df63
+			$pk->entries[] = PlayerListEntry::createAdditionEntry($player->getUniqueId(), $player->getId(), $player->getDisplayName(), "", 0, $player->getSkin(), $player->getXuid());
 		}
 
 		$p->dataPacket($pk);
