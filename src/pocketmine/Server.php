<?php

/*
 *
 *  ____            _        _   __  __ _                  __  __ ____
 * |  _ \ ___   ___| | _____| |_|  \/  (_)_ __   ___      |  \/  |  _ \
 * | |_) / _ \ / __| |/ / _ \ __| |\/| | | '_ \ / _ \_____| |\/| | |_) |
 * |  __/ (_) | (__|   <  __/ |_| |  | | | | | |  __/_____| |  | |  __/
 * |_|   \___/ \___|_|\_\___|\__|_|  |_|_|_| |_|\___|     |_|  |_|_|
 *
 * This program is free software: you can redistribute it and/or modify
 * it under the terms of the GNU Lesser General Public License as published by
 * the Free Software Foundation, either version 3 of the License, or
 * (at your option) any later version.
 *
 * @author PocketMine Team
 * @link http://www.pocketmine.net/
 *
 *
*/

/**
 * PocketMine-MP is the Minecraft: PE multiplayer server software
 * Homepage: http://www.pocketmine.net/
 */
namespace pocketmine;

use pocketmine\block\Block;
use pocketmine\command\CommandReader;
use pocketmine\command\CommandSender;
use pocketmine\command\ConsoleCommandSender;
use pocketmine\command\PluginIdentifiableCommand;
use pocketmine\command\SimpleCommandMap;
use pocketmine\entity\Arrow;
use pocketmine\entity\Entity;
use pocketmine\entity\FallingSand;
use pocketmine\entity\Human;
use pocketmine\entity\Item as DroppedItem;
use pocketmine\entity\PrimedTNT;
use pocketmine\entity\Snowball;
use pocketmine\entity\Villager;
use pocketmine\entity\Zombie;
use pocketmine\event\HandlerList;
use pocketmine\event\level\LevelInitEvent;
use pocketmine\event\level\LevelLoadEvent;
use pocketmine\event\server\ServerCommandEvent;
use pocketmine\event\Timings;
use pocketmine\event\TimingsHandler;
use pocketmine\inventory\CraftingManager;
use pocketmine\inventory\InventoryType;
use pocketmine\inventory\Recipe;
use pocketmine\item\Item;
use pocketmine\level\format\anvil\Anvil;
use pocketmine\level\format\leveldb\LevelDB;
use pocketmine\level\format\LevelProviderManager;
use pocketmine\level\format\mcregion\McRegion;
use pocketmine\level\generator\biome\Biome;
use pocketmine\level\generator\Flat;
use pocketmine\level\generator\GenerationInstanceManager;
use pocketmine\level\generator\GenerationRequestManager;
use pocketmine\level\generator\Generator;
use pocketmine\level\generator\normal\Normal;
use pocketmine\level\Level;
use pocketmine\metadata\EntityMetadataStore;
use pocketmine\metadata\LevelMetadataStore;
use pocketmine\metadata\PlayerMetadataStore;
use pocketmine\nbt\NBT;
use pocketmine\nbt\tag\Byte;
use pocketmine\nbt\tag\Compound;
use pocketmine\nbt\tag\Double;
use pocketmine\nbt\tag\Enum;
use pocketmine\nbt\tag\Float;
use pocketmine\nbt\tag\Int;
use pocketmine\nbt\tag\Long;
use pocketmine\nbt\tag\Short;
use pocketmine\nbt\tag\String;
use pocketmine\network\protocol\DataPacket;
use pocketmine\network\query\QueryHandler;
use pocketmine\network\RakLibInterface;
use pocketmine\network\rcon\RCON;
use pocketmine\network\SourceInterface;
use pocketmine\network\upnp\UPnP;
use pocketmine\permission\BanList;
use pocketmine\permission\DefaultPermissions;
use pocketmine\plugin\PharPluginLoader;
use pocketmine\plugin\Plugin;
use pocketmine\plugin\PluginLoadOrder;
use pocketmine\plugin\PluginManager;
use pocketmine\scheduler\CallbackTask;
use pocketmine\scheduler\GarbageCollectionTask;
use pocketmine\scheduler\SendUsageTask;
use pocketmine\scheduler\ServerScheduler;
use pocketmine\tile\Chest;
use pocketmine\tile\Furnace;
use pocketmine\tile\Sign;
use pocketmine\tile\Tile;
use pocketmine\updater\AutoUpdater;
use pocketmine\utils\Binary;
use pocketmine\utils\Cache;
use pocketmine\utils\Config;
use pocketmine\utils\LevelException;
use pocketmine\utils\MainLogger;
use pocketmine\utils\ServerException;
use pocketmine\utils\TextFormat;
use pocketmine\utils\TextWrapper;
use pocketmine\utils\Utils;
use pocketmine\utils\VersionString;

/**
 * The class that manages everything
 */
class Server{
	const BROADCAST_CHANNEL_ADMINISTRATIVE = "pocketmine.broadcast.admin";
	const BROADCAST_CHANNEL_USERS = "pocketmine.broadcast.user";

	/** @var Server */
	private static $instance = null;

	/** @var BanList */
	private $banByName = null;

	/** @var BanList */
	private $banByIP = null;

	/** @var Config */
	private $operators = null;

	/** @var Config */
	private $whitelist = null;

	/** @var bool */
	private $isRunning = true;

	private $hasStopped = false;

	/** @var PluginManager */
	private $pluginManager = null;

	/** @var AutoUpdater */
	private $updater = null;

	/** @var ServerScheduler */
	private $scheduler = null;

	/** @var GenerationRequestManager */
	private $generationManager = null;

	/**
	 * Counts the ticks since the server start
	 *
	 * @var int
	 */
	private $tickCounter;
	private $nextTick = 0;
	private $tickAverage = [20, 20, 20, 20, 20];
	private $useAverage = [20, 20, 20, 20, 20];

	/** @var \AttachableThreadedLogger */
	private $logger;

	/** @var CommandReader */
	private $console = null;
	private $consoleThreaded;

	/** @var SimpleCommandMap */
	private $commandMap = null;

	/** @var CraftingManager */
	private $craftingManager;

	/** @var ConsoleCommandSender */
	private $consoleSender;

	/** @var int */
	private $maxPlayers;

	/** @var bool */
	private $autoSave;

	/** @var RCON */
	private $rcon;

	/** @var EntityMetadataStore */
	private $entityMetadata;

	/** @var PlayerMetadataStore */
	private $playerMetadata;

	/** @var LevelMetadataStore */
	private $levelMetadata;

	/** @var SourceInterface[] */
	private $interfaces = [];
	/** @var RakLibInterface */
	private $mainInterface;

	private $serverID;

	private $autoloader;
	private $filePath;
	private $dataPath;
	private $pluginPath;

	private $lastSendUsage = null;

	/** @var QueryHandler */
	private $queryHandler;

	/** @var Config */
	private $properties;

	/** @var Config */
	private $config;

	/** @var Player[] */
	private $players = [];

	/** @var Level[] */
	private $levels = [];

	/** @var Level */
	private $levelDefault = null;

	/**
	 * @return string
	 */
	public function getName(){
		return "PocketMine-MP";
	}

	/**
	 * @return bool
	 */
	public function isRunning(){
		return $this->isRunning === true;
	}

	/**
	 * @return string
	 */
	public function getPocketMineVersion(){
		return \pocketmine\VERSION;
	}

	/**
	 * @return string
	 */
	public function getCodename(){
		return \pocketmine\CODENAME;
	}

	/**
	 * @return string
	 */
	public function getVersion(){
		return \pocketmine\MINECRAFT_VERSION;
	}

	/**
	 * @return string
	 */
	public function getApiVersion(){
		return \pocketmine\API_VERSION;
	}

	/**
	 * @return string
	 */
	public function getFilePath(){
		return $this->filePath;
	}

	/**
	 * @return string
	 */
	public function getDataPath(){
		return $this->dataPath;
	}

	/**
	 * @return string
	 */
	public function getPluginPath(){
		return $this->pluginPath;
	}

	/**
	 * @return int
	 */
	public function getMaxPlayers(){
		return $this->maxPlayers;
	}

	/**
	 * @return int
	 */
	public function getPort(){
		return $this->getConfigInt("server-port", 19132);
	}

	/**
	 * @return int
	 */
	public function getViewDistance(){
		return max(56, $this->getProperty("chunk-sending.max-chunks", 256));
	}

	/**
	 * @return string
	 */
	public function getIp(){
		return $this->getConfigString("server-ip", "0.0.0.0");
	}

	/**
	 * @return string
	 */
	public function getServerName(){
		return $this->getConfigString("motd", "Minecraft: PE Server");
	}

	/**
	 * @return bool
	 */
	public function getAutoSave(){
		return $this->autoSave;
	}

	/**
	 * @param bool $value
	 */
	public function setAutoSave($value){
		$this->autoSave = (bool) $value;
		foreach($this->getLevels() as $level){
			$level->setAutoSave($this->autoSave);
		}
	}

	/**
	 * @return string
	 */
	public function getLevelType(){
		return $this->getConfigString("level-type", "DEFAULT");
	}

	/**
	 * @return bool
	 */
	public function getGenerateStructures(){
		return $this->getConfigBoolean("generate-structures", true);
	}

	/**
	 * @return int
	 */
	public function getGamemode(){
		return $this->getConfigInt("gamemode", 0) & 0b11;
	}

	/**
	 * @return bool
	 */
	public function getForceGamemode(){
		return $this->getConfigBoolean("force-gamemode", false);
	}

	/**
	 * Returns the gamemode text name
	 *
	 * @param int $mode
	 *
	 * @return string
	 */
	public static function getGamemodeString($mode){
		switch((int) $mode){
			case Player::SURVIVAL:
				return "SURVIVAL";
			case Player::CREATIVE:
				return "CREATIVE";
			case Player::ADVENTURE:
				return "ADVENTURE";
			case Player::SPECTATOR:
				return "SPECTATOR";
		}

		return "UNKNOWN";
	}

	/**
	 * Parses a string and returns a gamemode integer, -1 if not found
	 *
	 * @param string $str
	 *
	 * @return int
	 */
	public static function getGamemodeFromString($str){
		switch(strtolower(trim($str))){
			case (string) Player::SURVIVAL:
			case "survival":
			case "s":
				return Player::SURVIVAL;

			case (string) Player::CREATIVE:
			case "creative":
			case "c":
				return Player::CREATIVE;

			case (string) Player::ADVENTURE:
			case "adventure":
			case "a":
				return Player::ADVENTURE;

			case (string) Player::SPECTATOR:
			case "spectator":
			case "view":
			case "v":
				return Player::SPECTATOR;
		}
		return -1;
	}

	/**
	 * @param string $str
	 *
	 * @return int
	 */
	public static function getDifficultyFromString($str){
		switch(strtolower(trim($str))){
			case "0":
			case "peaceful":
			case "p":
				return 0;

			case "1":
			case "easy":
			case "e":
				return 1;

			case "2":
			case "normal":
			case "n":
				return 2;

			case "3":
			case "hard":
			case "h":
				return 3;
		}
		return -1;
	}

	/**
	 * @return int
	 */
	public function getDifficulty(){
		return $this->getConfigInt("difficulty", 1);
	}

	/**
	 * @return bool
	 */
	public function hasWhitelist(){
		return $this->getConfigBoolean("white-list", false);
	}

	/**
	 * @return int
	 */
	public function getSpawnRadius(){
		return $this->getConfigInt("spawn-protection", 16);
	}

	/**
	 * @return bool
	 */
	public function getAllowFlight(){
		return $this->getConfigBoolean("allow-flight", false);
	}

	/**
	 * @return bool
	 */
	public function isHardcore(){
		return $this->getConfigBoolean("hardcore", false);
	}

	/**
	 * @return int
	 */
	public function getDefaultGamemode(){
		return $this->getConfigInt("gamemode", 0) & 0b11;
	}

	/**
	 * @return string
	 */
	public function getMotd(){
		return $this->getConfigString("motd", "Minecraft: PE Server");
	}

	/**
	 * @return \ClassLoader
	 */
	public function getLoader(){
		return $this->autoloader;
	}

	/**
	 * @return \AttachableThreadedLogger
	 */
	public function getLogger(){
		return $this->logger;
	}

	/**
	 * @return EntityMetadataStore
	 */
	public function getEntityMetadata(){
		return $this->entityMetadata;
	}

	/**
	 * @return PlayerMetadataStore
	 */
	public function getPlayerMetadata(){
		return $this->playerMetadata;
	}

	/**
	 * @return LevelMetadataStore
	 */
	public function getLevelMetadata(){
		return $this->levelMetadata;
	}

	/**
	 * @return AutoUpdater
	 */
	public function getUpdater(){
		return $this->updater;
	}

	/**
	 * @return PluginManager
	 */
	public function getPluginManager(){
		return $this->pluginManager;
	}

	/**
	 * @return CraftingManager
	 */
	public function getCraftingManager(){
		return $this->craftingManager;
	}

	/**
	 * @return ServerScheduler
	 */
	public function getScheduler(){
		return $this->scheduler;
	}

	/**
	 * @return GenerationRequestManager
	 */
	public function getGenerationManager(){
		return $this->generationManager;
	}

	/**
	 * @return int
	 */
	public function getTick(){
		return $this->tickCounter;
	}

	/**
	 * Returns the last server TPS measure
	 *
	 * @return float
	 */
	public function getTicksPerSecond(){
		return round(array_sum($this->tickAverage) / count($this->tickAverage), 2);
	}

	/**
	 * Returns the TPS usage/load in %
	 *
	 * @return float
	 */
	public function getTickUsage(){
		return round((array_sum($this->useAverage) / count($this->useAverage)) * 100, 2);
	}

	/**
	 * @return SourceInterface[]
	 */
	public function getInterfaces(){
		return $this->interfaces;
	}

	/**
	 * @param SourceInterface $interface
	 */
	public function addInterface(SourceInterface $interface){
		$this->interfaces[spl_object_hash($interface)] = $interface;
	}

	/**
	 * @param SourceInterface $interface
	 */
	public function removeInterface(SourceInterface $interface){
		$interface->shutdown();
		unset($this->interfaces[spl_object_hash($interface)]);
	}

	/**
	 * @param string $address
	 * @param int    $port
	 * @param string $payload
	 */
	public function sendPacket($address, $port, $payload){
		$this->mainInterface->putRaw($address, $port, $payload);
	}

	/**
	 * Blocks an IP address from the main interface. Setting timeout to -1 will block it forever
	 *
	 * @param string $address
	 * @param int    $timeout
	 */
	public function blockAddress($address, $timeout = 300){
		$this->mainInterface->blockAddress($address, $timeout);
	}

	/**
	 * @param string $address
	 * @param int    $port
	 * @param string $payload
	 */
	public function handlePacket($address, $port, $payload){
		try{
			if(strlen($payload) > 2 and substr($payload, 0, 2) === "\xfe\xfd" and $this->queryHandler instanceof QueryHandler){
				$this->queryHandler->handle($address, $port, $payload);
			}
		}catch(\Exception $e){
			if(\pocketmine\DEBUG > 1){
				if($this->logger instanceof MainLogger){
					$this->logger->logException($e);
				}
			}

			$this->blockAddress($address, 600);
		}
		//TODO: add raw packet events
	}

	/**
	 * @return SimpleCommandMap
	 */
	public function getCommandMap(){
		return $this->commandMap;
	}

	/**
	 * @return Player[]
	 */
	public function getOnlinePlayers(){
		return $this->players;
	}

	public function addRecipe(Recipe $recipe){
		$this->craftingManager->registerRecipe($recipe);
	}

	/**
	 * @param string $name
	 *
	 * @return OfflinePlayer|Player
	 */
	public function getOfflinePlayer($name){
		$name = strtolower($name);
		$result = $this->getPlayerExact($name);

		if($result === null){
			$result = new OfflinePlayer($this, $name);
		}

		return $result;
	}

	/**
	 * @param string $name
	 *
	 * @return Compound
	 */
	public function getOfflinePlayerData($name){
		$name = strtolower($name);
		$path = $this->getDataPath() . "players/";
		if(file_exists($path . "$name.dat")){
			try{
				$nbt = new NBT(NBT::BIG_ENDIAN);
				$nbt->readCompressed(file_get_contents($path . "$name.dat"));

				return $nbt->getData();
			}catch(\Exception $e){ //zlib decode error / corrupt data
				rename($path . "$name.dat", $path . "$name.dat.bak");
				$this->logger->warning("Corrupted data found for \"" . $name . "\", creating new profile");
			}
		}else{
			$this->logger->notice("Player data not found for \"" . $name . "\", creating new profile");
		}
		$spawn = $this->getDefaultLevel()->getSafeSpawn();
		$nbt = new Compound(false, [
			new Long("firstPlayed", floor(microtime(true) * 1000)),
			new Long("lastPlayed", floor(microtime(true) * 1000)),
			new Enum("Pos", [
				new Double(0, $spawn->x),
				new Double(1, $spawn->y),
				new Double(2, $spawn->z)
			]),
			new String("Level", $this->getDefaultLevel()->getName()),
			//new String("SpawnLevel", $this->getDefaultLevel()->getName()),
			//new Int("SpawnX", (int) $spawn->x),
			//new Int("SpawnY", (int) $spawn->y),
			//new Int("SpawnZ", (int) $spawn->z),
			//new Byte("SpawnForced", 1), //TODO
			new Enum("Inventory", []),
			new Compound("Achievements", []),
			new Int("playerGameType", $this->getGamemode()),
			new Enum("Motion", [
				new Double(0, 0.0),
				new Double(1, 0.0),
				new Double(2, 0.0)
			]),
			new Enum("Rotation", [
				new Float(0, 0.0),
				new Float(1, 0.0)
			]),
			new Float("FallDistance", 0.0),
			new Short("Fire", 0),
			new Short("Air", 0),
			new Byte("OnGround", 1),
			new Byte("Invulnerable", 0),
			new String("NameTag", $name),
		]);
		$nbt->Pos->setTagType(NBT::TAG_Double);
		$nbt->Inventory->setTagType(NBT::TAG_Compound);
		$nbt->Motion->setTagType(NBT::TAG_Double);
		$nbt->Rotation->setTagType(NBT::TAG_Float);

		if(file_exists($path . "$name.yml")){ //Importing old PocketMine-MP files
			$data = new Config($path . "$name.yml", Config::YAML, []);
			$nbt["playerGameType"] = (int) $data->get("gamemode");
			$nbt["Level"] = $data->get("position")["level"];
			$nbt["Pos"][0] = $data->get("position")["x"];
			$nbt["Pos"][1] = $data->get("position")["y"];
			$nbt["Pos"][2] = $data->get("position")["z"];
			$nbt["SpawnLevel"] = $data->get("spawn")["level"];
			$nbt["SpawnX"] = (int) $data->get("spawn")["x"];
			$nbt["SpawnY"] = (int) $data->get("spawn")["y"];
			$nbt["SpawnZ"] = (int) $data->get("spawn")["z"];
			$this->logger->notice("Old Player data found for \"" . $name . "\", upgrading profile");
			foreach($data->get("inventory") as $slot => $item){
				if(count($item) === 3){
					$nbt->Inventory[$slot + 9] = new Compound(false, [
						new Short("id", $item[0]),
						new Short("Damage", $item[1]),
						new Byte("Count", $item[2]),
						new Byte("Slot", $slot + 9),
						new Byte("TrueSlot", $slot + 9)
					]);
				}
			}
			foreach($data->get("hotbar") as $slot => $itemSlot){
				if(isset($nbt->Inventory[$itemSlot + 9])){
					$item = $nbt->Inventory[$itemSlot + 9];
					$nbt->Inventory[$slot] = new Compound(false, [
						new Short("id", $item["id"]),
						new Short("Damage", $item["Damage"]),
						new Byte("Count", $item["Count"]),
						new Byte("Slot", $slot),
						new Byte("TrueSlot", $item["TrueSlot"])
					]);
				}
			}
			foreach($data->get("armor") as $slot => $item){
				if(count($item) === 2){
					$nbt->Inventory[$slot + 100] = new Compound(false, [
						new Short("id", $item[0]),
						new Short("Damage", $item[1]),
						new Byte("Count", 1),
						new Byte("Slot", $slot + 100)
					]);
				}
			}
			foreach($data->get("achievements") as $achievement => $status){
				$nbt->Achievements[$achievement] = new Byte($achievement, $status == true ? 1 : 0);
			}
			unlink($path . "$name.yml");
		}
		$this->saveOfflinePlayerData($name, $nbt);

		return $nbt;

	}

	/**
	 * @param string   $name
	 * @param Compound $nbtTag
	 */
	public function saveOfflinePlayerData($name, Compound $nbtTag){
		$nbt = new NBT(NBT::BIG_ENDIAN);
		try{
			$nbt->setData($nbtTag);
			file_put_contents($this->getDataPath() . "players/" . strtolower($name) . ".dat", $nbt->writeCompressed());
		}catch(\Exception $e){
			$this->logger->critical("Could not save player " . $name . ": " . $e->getMessage());
			if(\pocketmine\DEBUG > 1 and $this->logger instanceof MainLogger){
				$this->logger->logException($e);
			}
		}
	}

	/**
	 * @param string $name
	 *
	 * @return Player
	 */
	public function getPlayer($name){
		$found = null;
		$name = strtolower($name);
		$delta = PHP_INT_MAX;
		foreach($this->getOnlinePlayers() as $player){
			if(stripos($player->getName(), $name) === 0){
				$curDelta = strlen($player->getName()) - strlen($name);
				if($curDelta < $delta){
					$found = $player;
					$delta = $curDelta;
				}
				if($curDelta === 0){
					break;
				}
			}
		}

		return $found;
	}

	/**
	 * @param string $name
	 *
	 * @return Player
	 */
	public function getPlayerExact($name){
		$name = strtolower($name);
		foreach($this->getOnlinePlayers() as $player){
			if(strtolower($player->getName()) === $name){
				return $player;
			}
		}

		return null;
	}

	/**
	 * @param string $partialName
	 *
	 * @return Player[]
	 */
	public function matchPlayer($partialName){
		$partialName = strtolower($partialName);
		$matchedPlayers = [];
		foreach($this->getOnlinePlayers() as $player){
			if(strtolower($player->getName()) === $partialName){
				$matchedPlayers = [$player];
				break;
			}elseif(stripos($player->getName(), $partialName) !== false){
				$matchedPlayers[] = $player;
			}
		}

		return $matchedPlayers;
	}

	/**
	 * @param Player $player
	 */
	public function removePlayer(Player $player){
		foreach($this->players as $identifier => $p){
			if($player === $p){
				unset($this->players[$identifier]);
				break;
			}
		}
	}

	/**
	 * @return Level[]
	 */
	public function getLevels(){
		return $this->levels;
	}

	/**
	 * @return Level
	 */
	public function getDefaultLevel(){
		return $this->levelDefault;
	}

	/**
	 * Sets the default level to a different level
	 * This won't change the level-name property,
	 * it only affects the server on runtime
	 *
	 * @param Level $level
	 */
	public function setDefaultLevel($level){
		if($level === null or ($this->isLevelLoaded($level->getFolderName()) and $level !== $this->levelDefault)){
			$this->levelDefault = $level;
		}
	}

	/**
	 * @param string $name
	 *
	 * @return bool
	 */
	public function isLevelLoaded($name){
		return $this->getLevelByName($name) instanceof Level;
	}

	/**
	 * @param int $levelId
	 *
	 * @return Level
	 */
	public function getLevel($levelId){
		if(isset($this->levels[$levelId])){
			return $this->levels[$levelId];
		}

		return null;
	}

	/**
	 * @param $name
	 *
	 * @return Level
	 */
	public function getLevelByName($name){
		foreach($this->getLevels() as $level){
			if($level->getFolderName() === $name){
				return $level;
			}
		}

		return null;
	}

	/**
	 * @param Level $level
	 * @param bool  $forceUnload
	 *
	 * @return bool
	 */
	public function unloadLevel(Level $level, $forceUnload = false){
		if($level->unload($forceUnload) === true){
			unset($this->levels[$level->getId()]);

			return true;
		}

		return false;
	}

	/**
	 * Loads a level from the data directory
	 *
	 * @param string $name
	 *
	 * @return bool
	 *
	 * @throws LevelException
	 */
	public function loadLevel($name){
		if(trim($name) === ""){
			throw new LevelException("Invalid empty level name");
		}
		if($this->isLevelLoaded($name)){
			return true;
		}elseif(!$this->isLevelGenerated($name)){
			$this->logger->notice("Level \"" . $name . "\" not found");

			return false;
		}

		$path = $this->getDataPath() . "worlds/" . $name . "/";

		$provider = LevelProviderManager::getProvider($path);

		if($provider === null){
			$this->logger->error("Could not load level \"" . $name . "\": Unknown provider");

			return false;
		}
		//$entities = new Config($path."entities.yml", Config::YAML);
		//if(file_exists($path . "tileEntities.yml")){
		//	@rename($path . "tileEntities.yml", $path . "tiles.yml");
		//}

		try{
			$level = new Level($this, $name, $path, $provider);
		}catch(\Exception $e){
			$this->logger->error("Could not load level \"" . $name . "\": " . $e->getMessage());
			if($this->logger instanceof MainLogger){
				$this->logger->logException($e);
			}
			return false;
		}

		$this->levels[$level->getId()] = $level;

		$level->initLevel();

		$this->getPluginManager()->callEvent(new LevelLoadEvent($level));

		/*foreach($entities->getAll() as $entity){
			if(!isset($entity["id"])){
				break;
			}
			if($entity["id"] === 64){ //Item Drop
				$e = $this->server->api->entity->add($this->levels[$name], ENTITY_ITEM, $entity["Item"]["id"], array(
					"meta" => $entity["Item"]["Damage"],
					"stack" => $entity["Item"]["Count"],
					"x" => $entity["Pos"][0],
					"y" => $entity["Pos"][1],
					"z" => $entity["Pos"][2],
					"yaw" => $entity["Rotation"][0],
					"pitch" => $entity["Rotation"][1],
				));
			}elseif($entity["id"] === FALLING_SAND){
				$e = $this->server->api->entity->add($this->levels[$name], ENTITY_FALLING, $entity["id"], $entity);
				$e->setPosition(new Vector3($entity["Pos"][0], $entity["Pos"][1], $entity["Pos"][2]), $entity["Rotation"][0], $entity["Rotation"][1]);
				$e->setHealth($entity["Health"]);
			}elseif($entity["id"] === OBJECT_PAINTING or $entity["id"] === OBJECT_ARROW){ //Painting
				$e = $this->server->api->entity->add($this->levels[$name], ENTITY_OBJECT, $entity["id"], $entity);
				$e->setPosition(new Vector3($entity["Pos"][0], $entity["Pos"][1], $entity["Pos"][2]), $entity["Rotation"][0], $entity["Rotation"][1]);
				$e->setHealth(1);
			}else{
				$e = $this->server->api->entity->add($this->levels[$name], ENTITY_MOB, $entity["id"], $entity);
				$e->setPosition(new Vector3($entity["Pos"][0], $entity["Pos"][1], $entity["Pos"][2]), $entity["Rotation"][0], $entity["Rotation"][1]);
				$e->setHealth($entity["Health"]);
			}
		}*/

		/*if(file_exists($path . "tiles.yml")){
			$tiles = new Config($path . "tiles.yml", Config::YAML);
			foreach($tiles->getAll() as $tile){
				if(!isset($tile["id"])){
					continue;
				}
				$level->loadChunk($tile["x"] >> 4, $tile["z"] >> 4);

				$nbt = new Compound(false, []);
				foreach($tile as $index => $data){
					switch($index){
						case "Items":
							$tag = new Enum("Items", []);
							$tag->setTagType(NBT::TAG_Compound);
							foreach($data as $slot => $fields){
								$tag[(int) $slot] = new Compound(false, array(
									"Count" => new Byte("Count", $fields["Count"]),
									"Slot" => new Short("Slot", $fields["Slot"]),
									"Damage" => new Short("Damage", $fields["Damage"]),
									"id" => new String("id", $fields["id"])
								));
							}
							$nbt["Items"] = $tag;
							break;

						case "id":
						case "Text1":
						case "Text2":
						case "Text3":
						case "Text4":
							$nbt[$index] = new String($index, $data);
							break;

						case "x":
						case "y":
						case "z":
						case "pairx":
						case "pairz":
							$nbt[$index] = new Int($index, $data);
							break;

						case "BurnTime":
						case "CookTime":
						case "MaxTime":
							$nbt[$index] = new Short($index, $data);
							break;
					}
				}
				switch($tile["id"]){
					case Tile::FURNACE:
						new Furnace($level, $nbt);
						break;
					case Tile::CHEST:
						new Chest($level, $nbt);
						break;
					case Tile::SIGN:
						new Sign($level, $nbt);
						break;
				}
			}
			unlink($path . "tiles.yml");
			$level->save(true, true);
		}*/

		return true;
	}

	/**
	 * Generates a new level if it does not exists
	 *
	 * @param string $name
	 * @param int    $seed
	 * @param string $generator Class name that extends pocketmine\level\generator\Noise
	 * @param array  $options
	 *
	 * @return bool
	 */
	public function generateLevel($name, $seed = null, $generator = null, $options = []){
		if(trim($name) === "" or $this->isLevelGenerated($name)){
			return false;
		}

		$seed = $seed === null ? Binary::readInt(@Utils::getRandomBytes(4, false)) : (int) $seed;

		if($generator !== null and class_exists($generator) and is_subclass_of($generator, Generator::class)){
			$generator = new $generator($options);
		}else{
			$options["preset"] = $this->getConfigString("generator-settings", "");
			$generator = Generator::getGenerator($this->getLevelType());
		}

		if(($provider = LevelProviderManager::getProviderByName($providerName = $this->getProperty("level-settings.default-format", "mcregion"))) === null){
			$provider = LevelProviderManager::getProviderByName($providerName = "mcregion");
		}

		try{
			$path = $this->getDataPath() . "worlds/" . $name . "/";
			/** @var \pocketmine\level\format\LevelProvider $provider */
			$provider::generate($path, $name, $seed, $generator, $options);

			$level = new Level($this, $name, $path, $provider);
			$this->levels[$level->getId()] = $level;

			$level->initLevel();
		}catch(\Exception $e){
			$this->logger->error("Could not generate level \"" . $name . "\": " . $e->getMessage());
			if($this->logger instanceof MainLogger){
				$this->logger->logException($e);
			}
			return false;
		}

		$this->getPluginManager()->callEvent(new LevelInitEvent($level));

		$this->getPluginManager()->callEvent(new LevelLoadEvent($level));

		$this->getLogger()->notice("Spawn terrain for level \"$name\" is being generated in the background");


		$radiusSquared = ($this->getViewDistance() + 1) / M_PI;
		$radius = ceil(sqrt($radiusSquared));

		$centerX = $level->getSpawnLocation()->getX() >> 4;
		$centerZ = $level->getSpawnLocation()->getZ() >> 4;

		$order = [];

		for($X = -$radius; $X <= $radius; ++$X){
			for($Z = -$radius; $Z <= $radius; ++$Z){
				$distance = $X ** 2 + $Z ** 2;
				if($distance > $radiusSquared){
					continue;
				}
				$chunkX = $X + $centerX;
				$chunkZ = $Z + $centerZ;
				$index = Level::chunkHash($chunkX, $chunkZ);
				$order[$index] = $distance;
			}
		}

		asort($order);

		$chunkX = $chunkZ = null;

		foreach($order as $index => $distance){
			Level::getXZ($index, $chunkX, $chunkZ);
			$level->generateChunk($chunkX, $chunkZ);
		}

		return true;
	}

	/**
	 * @param string $name
	 *
	 * @return bool
	 */
	public function isLevelGenerated($name){
		if(trim($name) === ""){
			return false;
		}
		$path = $this->getDataPath() . "worlds/" . $name . "/";
		if(!($this->getLevelByName($name) instanceof Level)){

			if(LevelProviderManager::getProvider($path) === null){
				return false;
			}
			/*if(file_exists($path)){
				$level = new LevelImport($path);
				if($level->import() === false){ //Try importing a world
					return false;
				}
			}else{
				return false;
			}*/
		}

		return true;
	}

	/**
	 * @param string $variable
	 * @param string $defaultValue
	 *
	 * @return string
	 */
	public function getConfigString($variable, $defaultValue = ""){
		$v = getopt("", ["$variable::"]);
		if(isset($v[$variable])){
			return (string) $v[$variable];
		}

		return $this->properties->exists($variable) ? $this->properties->get($variable) : $defaultValue;
	}

	/**
	 * @param string $variable
	 * @param mixed  $defaultValue
	 *
	 * @return mixed
	 */
	public function getProperty($variable, $defaultValue = null){
		$value = $this->config->getNested($variable);

		return $value === null ? $defaultValue : $value;
	}

	/**
	 * @param string $variable
	 * @param string $value
	 */
	public function setConfigString($variable, $value){
		$this->properties->set($variable, $value);
	}

	/**
	 * @param string $variable
	 * @param int    $defaultValue
	 *
	 * @return int
	 */
	public function getConfigInt($variable, $defaultValue = 0){
		$v = getopt("", ["$variable::"]);
		if(isset($v[$variable])){
			return (int) $v[$variable];
		}

		return $this->properties->exists($variable) ? (int) $this->properties->get($variable) : (int) $defaultValue;
	}

	/**
	 * @param string $variable
	 * @param int    $value
	 */
	public function setConfigInt($variable, $value){
		$this->properties->set($variable, (int) $value);
	}

	/**
	 * @param string  $variable
	 * @param boolean $defaultValue
	 *
	 * @return boolean
	 */
	public function getConfigBoolean($variable, $defaultValue = false){
		$v = getopt("", ["$variable::"]);
		if(isset($v[$variable])){
			$value = $v[$variable];
		}else{
			$value = $this->properties->exists($variable) ? $this->properties->get($variable) : $defaultValue;
		}

		if(is_bool($value)){
			return $value;
		}
		switch(strtolower($value)){
			case "on":
			case "true":
			case "1":
			case "yes":
				return true;
		}

		return false;
	}

	/**
	 * @param string $variable
	 * @param bool   $value
	 */
	public function setConfigBool($variable, $value){
		$this->properties->set($variable, $value == true ? "1" : "0");
	}

	/**
	 * @param string $name
	 *
	 * @return PluginIdentifiableCommand
	 */
	public function getPluginCommand($name){
		if(($command = $this->commandMap->getCommand($name)) instanceof PluginIdentifiableCommand){
			return $command;
		}else{
			return null;
		}
	}

	/**
	 * @return BanList
	 */
	public function getNameBans(){
		return $this->banByName;
	}

	/**
	 * @return BanList
	 */
	public function getIPBans(){
		return $this->banByIP;
	}

	/**
	 * @param string $name
	 */
	public function addOp($name){
		$this->operators->set(strtolower($name), true);

		if(($player = $this->getPlayerExact($name)) instanceof Player){
			$player->recalculatePermissions();
		}
		$this->operators->save();
	}

	/**
	 * @param string $name
	 */
	public function removeOp($name){
		$this->operators->remove(strtolower($name));

		if(($player = $this->getPlayerExact($name)) instanceof Player){
			$player->recalculatePermissions();
		}
		$this->operators->save();
	}

	/**
	 * @param string $name
	 */
	public function addWhitelist($name){
		$this->whitelist->set(strtolower($name), true);
		$this->whitelist->save();
	}

	/**
	 * @param string $name
	 */
	public function removeWhitelist($name){
		$this->whitelist->remove(strtolower($name));
		$this->whitelist->save();
	}

	/**
	 * @param string $name
	 *
	 * @return bool
	 */
	public function isWhitelisted($name){
		return !$this->hasWhitelist() or $this->operators->exists($name, true) or $this->whitelist->exists($name, true);
	}

	/**
	 * @param string $name
	 *
	 * @return bool
	 */
	public function isOp($name){
		return $this->operators->exists($name, true);
	}

	/**
	 * @return Config
	 */
	public function getWhitelisted(){
		return $this->whitelist;
	}

	/**
	 * @return Config
	 */
	public function getOps(){
		return $this->operators;
	}

	public function reloadWhitelist(){
		$this->whitelist->reload();
	}

	/**
	 * @return string[]
	 */
	public function getCommandAliases(){
		$section = $this->getProperty("aliases");
		$result = [];
		if(is_array($section)){
			foreach($section as $key => $value){
				$commands = [];
				if(is_array($value)){
					$commands = $value;
				}else{
					$commands[] = $value;
				}

				$result[$key] = $commands;
			}
		}

		return $result;
	}

	/**
	 * @return Server
	 */
	public static function getInstance(){
		return self::$instance;
	}

	/**
	 * @param \ClassLoader    $autoloader
	 * @param \ThreadedLogger $logger
	 * @param string          $filePath
	 * @param string          $dataPath
	 * @param string          $pluginPath
	 */
	public function __construct(\ClassLoader $autoloader, \ThreadedLogger $logger, $filePath, $dataPath, $pluginPath){
		self::$instance = $this;

		$this->autoloader = $autoloader;
		$this->logger = $logger;
		$this->filePath = $filePath;
		if(!file_exists($dataPath . "worlds/")){
			mkdir($dataPath . "worlds/", 0777);
		}

		if(!file_exists($dataPath . "players/")){
			mkdir($dataPath . "players/", 0777);
		}

		if(!file_exists($pluginPath)){
			mkdir($pluginPath, 0777);
		}

		$this->dataPath = realpath($dataPath) . DIRECTORY_SEPARATOR;
		$this->pluginPath = realpath($pluginPath) . DIRECTORY_SEPARATOR;

		$this->console = new CommandReader();

		$version = new VersionString($this->getPocketMineVersion());
		$this->logger->info("Starting Minecraft: PE server version " . TextFormat::AQUA . $this->getVersion());

		$this->logger->info("Loading pocketmine.yml...");
		if(!file_exists($this->dataPath . "pocketmine.yml")){
			$content = file_get_contents($this->filePath . "src/pocketmine/resources/pocketmine.yml");
			if($version->isDev()){
				$content = str_replace("preferred-channel: stable", "preferred-channel: beta", $content);
			}
			@file_put_contents($this->dataPath . "pocketmine.yml", $content);
		}
		$this->config = new Config($this->dataPath . "pocketmine.yml", Config::YAML, []);

		$this->logger->info("Loading server properties...");
		$this->properties = new Config($this->dataPath . "server.properties", Config::PROPERTIES, [
			"motd" => "Minecraft: PE Server",
			"server-port" => 19132,
			"memory-limit" => -1,
			"white-list" => false,
			"announce-player-achievements" => true,
			"spawn-protection" => 16,
			"max-players" => 20,
			"allow-flight" => false,
			"spawn-animals" => true,
			"spawn-mobs" => true,
			"gamemode" => 0,
			"force-gamemode" => false,
			"hardcore" => false,
			"pvp" => true,
			"difficulty" => 1,
			"generator-settings" => "",
			"level-name" => "world",
			"level-seed" => "",
			"level-type" => "DEFAULT",
			"enable-query" => true,
			"enable-rcon" => false,
			"rcon.password" => substr(base64_encode(@Utils::getRandomBytes(20, false)), 3, 10),
			"auto-save" => true,
		]);

		ServerScheduler::$WORKERS = $this->getProperty("settings.async-workers", ServerScheduler::$WORKERS);

		$this->scheduler = new ServerScheduler();

		if($this->getConfigBoolean("enable-rcon", false) === true){
			$this->rcon = new RCON($this, $this->getConfigString("rcon.password", ""), $this->getConfigInt("rcon.port", $this->getPort()), ($ip = $this->getIp()) != "" ? $ip : "0.0.0.0", $this->getConfigInt("rcon.threads", 1), $this->getConfigInt("rcon.clients-per-thread", 50));
		}

		$this->entityMetadata = new EntityMetadataStore();
		$this->playerMetadata = new PlayerMetadataStore();
		$this->levelMetadata = new LevelMetadataStore();

		$this->operators = new Config($this->dataPath . "ops.txt", Config::ENUM);
		$this->whitelist = new Config($this->dataPath . "white-list.txt", Config::ENUM);
		if(file_exists($this->dataPath . "banned.txt") and !file_exists($this->dataPath . "banned-players.txt")){
			@rename($this->dataPath . "banned.txt", $this->dataPath . "banned-players.txt");
		}
		@touch($this->dataPath . "banned-players.txt");
		$this->banByName = new BanList($this->dataPath . "banned-players.txt");
		$this->banByName->load();
		@touch($this->dataPath . "banned-ips.txt");
		$this->banByIP = new BanList($this->dataPath . "banned-ips.txt");
		$this->banByIP->load();

		$this->maxPlayers = $this->getConfigInt("max-players", 20);
		$this->setAutoSave($this->getConfigBoolean("auto-save", true));

		if(($memory = str_replace("B", "", strtoupper($this->getConfigString("memory-limit", -1)))) !== false and $memory > 1){
			$value = ["M" => 1, "G" => 1024];
			$real = ((int) substr($memory, 0, -1)) * $value[substr($memory, -1)];
			if($real < 128){
				$this->logger->warning($this->getName() . " may not work right with less than 128MB of RAM");
			}
			@ini_set("memory_limit", $memory);
		}else{
			$this->setConfigString("memory-limit", -1);
		}

		if($this->getConfigBoolean("hardcore", false) === true and $this->getDifficulty() < 3){
			$this->setConfigInt("difficulty", 3);
		}

		define("pocketmine\\DEBUG", (int) $this->getProperty("debug.level", 1));
		if($this->logger instanceof MainLogger){
			$this->logger->setLogDebug(\pocketmine\DEBUG > 1);
		}
		define("ADVANCED_CACHE", $this->getProperty("settings.advanced-cache", false));
		if(ADVANCED_CACHE == true){
			$this->logger->info("Advanced cache enabled");
		}

		Level::$COMPRESSION_LEVEL = $this->getProperty("chunk-sending.compression-level", 8);

		if(defined("pocketmine\\DEBUG") and \pocketmine\DEBUG >= 0){
			@cli_set_process_title($this->getName() . " " . $this->getPocketMineVersion());
		}

		$this->logger->info("Starting Minecraft PE server on " . ($this->getIp() === "" ? "*" : $this->getIp()) . ":" . $this->getPort());
		define("BOOTUP_RANDOM", @Utils::getRandomBytes(16));
		$this->serverID = Binary::readLong(substr(Utils::getUniqueID(true, $this->getIp() . $this->getPort()), 0, 8));

		$this->addInterface($this->mainInterface = new RakLibInterface($this));

		$this->logger->info("This server is running " . $this->getName() . " version " . ($version->isDev() ? TextFormat::YELLOW : "") . $version->get(true) . TextFormat::WHITE . " \"" . $this->getCodename() . "\" (API " . $this->getApiVersion() . ")");
		$this->logger->info($this->getName() . " is distributed under the LGPL License");

		PluginManager::$pluginParentTimer = new TimingsHandler("** Plugins");
		Timings::init();

		$this->consoleSender = new ConsoleCommandSender();
		$this->commandMap = new SimpleCommandMap($this);

		$this->registerEntities();
		$this->registerTiles();

		InventoryType::init();
		Block::init();
		Item::init();
<<<<<<< HEAD
		/** TODO: @deprecated */
=======
		Biome::init();
>>>>>>> a8931744
		TextWrapper::init();
		$this->craftingManager = new CraftingManager();

		$this->pluginManager = new PluginManager($this, $this->commandMap);
		$this->pluginManager->subscribeToPermission(Server::BROADCAST_CHANNEL_ADMINISTRATIVE, $this->consoleSender);
		$this->pluginManager->setUseTimings($this->getProperty("settings.enable-profiling", false));
		$this->pluginManager->registerInterface(PharPluginLoader::class);

		set_exception_handler([$this, "exceptionHandler"]);
		register_shutdown_function([$this, "crashDump"]);

		$this->pluginManager->loadPlugins($this->pluginPath);

		$this->updater = new AutoUpdater($this, $this->getProperty("auto-updater.host", "www.pocketmine.net"));

		$this->enablePlugins(PluginLoadOrder::STARTUP);

		if($this->getProperty("chunk-generation.use-async", true)){
			$this->generationManager = new GenerationRequestManager($this);
		}else{
			$this->generationManager = new GenerationInstanceManager($this);
		}

		LevelProviderManager::addProvider($this, Anvil::class);
		LevelProviderManager::addProvider($this, McRegion::class);
		if(extension_loaded("leveldb")){
			$this->logger->debug("Enabling LevelDB support");
			LevelProviderManager::addProvider($this, LevelDB::class);
		}


		Generator::addGenerator(Flat::class, "flat");
		Generator::addGenerator(Normal::class, "normal");
		Generator::addGenerator(Normal::class, "default");

		foreach((array) $this->getProperty("worlds", []) as $name => $worldSetting){
			if($this->loadLevel($name) === false){
				$seed = $this->getProperty("worlds.$name.seed", time());
				$options = explode(":", $this->getProperty("worlds.$name.generator", Generator::getGenerator("default")));
				$generator = Generator::getGenerator(array_shift($options));
				if(count($options) > 0){
					$options = [
						"preset" => implode(":", $options),
					];
				}else{
					$options = [];
				}

				$this->generateLevel($name, $seed, $generator, $options);
			}
		}

		if($this->getDefaultLevel() === null){
			$default = $this->getConfigString("level-name", "world");
			if(trim($default) == ""){
				$this->getLogger()->warning("level-name cannot be null, using default");
				$default = "world";
				$this->setConfigString("level-name", "world");
			}
			if($this->loadLevel($default) === false){
				$seed = $this->getConfigInt("level-seed", time());
				$this->generateLevel($default, $seed === 0 ? time() : $seed);
			}

			$this->setDefaultLevel($this->getLevelByName($default));
		}


		$this->properties->save();

		if(!($this->getDefaultLevel() instanceof Level)){
			$this->getLogger()->emergency("No default level has been loaded");
			$this->forceShutdown();

			return;
		}

		$this->scheduler->scheduleDelayedRepeatingTask(new CallbackTask([Cache::class, "cleanup"]), $this->getProperty("ticks-per.cache-cleanup", 900), $this->getProperty("ticks-per.cache-cleanup", 900));
		if($this->getAutoSave() and $this->getProperty("ticks-per.autosave", 6000) > 0){
			$this->scheduler->scheduleDelayedRepeatingTask(new CallbackTask([$this, "doAutoSave"]), $this->getProperty("ticks-per.autosave", 6000), $this->getProperty("ticks-per.autosave", 6000));
		}

		if($this->getProperty("chunk-gc.period-in-ticks", 600) > 0){
			$this->scheduler->scheduleDelayedRepeatingTask(new CallbackTask([$this, "doLevelGC"]), $this->getProperty("chunk-gc.period-in-ticks", 600), $this->getProperty("chunk-gc.period-in-ticks", 600));
		}

		$this->scheduler->scheduleRepeatingTask(new GarbageCollectionTask(), 900);

		$this->enablePlugins(PluginLoadOrder::POSTWORLD);

		$this->start();
	}

	/**
	 * @param               $message
	 * @param Player[]      $recipients
	 *
	 * @return int
	 */
	public function broadcastMessage($message, $recipients = null){
		if(!is_array($recipients)){
			return $this->broadcast($message, self::BROADCAST_CHANNEL_USERS);
		}

		/** @var Player[] $recipients */
		foreach($recipients as $recipient){
			$recipient->sendMessage($message);
		}
	}

	/**
	 * @param string $message
	 * @param string $permissions
	 *
	 * @return int
	 */
	public function broadcast($message, $permissions){
		/** @var CommandSender[] $recipients */
		$recipients = [];
		foreach(explode(";", $permissions) as $permission){
			foreach($this->pluginManager->getPermissionSubscriptions($permission) as $permissible){
				if($permissible instanceof CommandSender and $permissible->hasPermission($permission)){
					$recipients[spl_object_hash($permissible)] = $permissible; // do not send messages directly, or some might be repeated
				}
			}
		}

		foreach($recipients as $recipient){
			$recipient->sendMessage($message);
		}

		return count($recipients);
	}

	/**
	 * Broadcasts a Minecraft packet to a list of players
	 *
	 * @param Player[]   $players
	 * @param DataPacket $packet
	 */
	public static function broadcastPacket(array $players, DataPacket $packet){
		$packet->encode();
		$packet->isEncoded = true;
		foreach($players as $player){
			$player->dataPacket($packet);
		}
		if(isset($packet->__encapsulatedPacket)){
			unset($packet->__encapsulatedPacket);
		}
	}


	/**
	 * @param int $type
	 */
	public function enablePlugins($type){
		foreach($this->pluginManager->getPlugins() as $plugin){
			if(!$plugin->isEnabled() and $plugin->getDescription()->getOrder() === $type){
				$this->enablePlugin($plugin);
			}
		}

		if($type === PluginLoadOrder::POSTWORLD){
			$this->commandMap->registerServerAliases();
			DefaultPermissions::registerCorePermissions();
		}
	}

	/**
	 * @param Plugin $plugin
	 */
	public function enablePlugin(Plugin $plugin){
		$this->pluginManager->enablePlugin($plugin);
	}

	/**
	 * @param Plugin $plugin
	 *
	 * @deprecated
	 */
	public function loadPlugin(Plugin $plugin){
		$this->enablePlugin($plugin);
	}

	public function disablePlugins(){
		$this->pluginManager->disablePlugins();
	}

	public function checkConsole(){
		Timings::$serverCommandTimer->startTiming();
		if(($line = $this->console->getLine()) !== null){
			$this->pluginManager->callEvent($ev = new ServerCommandEvent($this->consoleSender, $line));
			if(!$ev->isCancelled()){
				$this->dispatchCommand($ev->getSender(), $ev->getCommand());
			}
		}
		Timings::$serverCommandTimer->stopTiming();
	}

	/**
	 * Executes a command from a CommandSender
	 *
	 * @param CommandSender $sender
	 * @param string        $commandLine
	 *
	 * @return bool
	 *
	 * @throws \Exception
	 */
	public function dispatchCommand(CommandSender $sender, $commandLine){
		if(!($sender instanceof CommandSender)){
			throw new ServerException("CommandSender is not valid");
		}

		if($this->commandMap->dispatch($sender, $commandLine)){
			return true;
		}

		if($sender instanceof Player){
			$sender->sendMessage("Unknown command. Type \"/help\" for help.");
		}else{
			$sender->sendMessage("Unknown command. Type \"help\" for help.");
		}

		return false;
	}

	public function reload(){
		$this->logger->info("Saving levels...");

		foreach($this->levels as $level){
			$level->save();
		}

		$this->pluginManager->disablePlugins();
		$this->pluginManager->clearPlugins();
		$this->commandMap->clearCommands();

		$this->logger->info("Reloading properties...");
		$this->properties->reload();
		$this->maxPlayers = $this->getConfigInt("max-players", 20);

		if(($memory = str_replace("B", "", strtoupper($this->getConfigString("memory-limit", -1)))) !== false and $memory > 1){
			$value = ["M" => 1, "G" => 1024];
			$real = ((int) substr($memory, 0, -1)) * $value[substr($memory, -1)];
			if($real < 256){
				$this->logger->warning($this->getName() . " may not work right with less than 256MB of RAM", true, true, 0);
			}
			@ini_set("memory_limit", $memory);
		}else{
			$this->setConfigString("memory-limit", -1);
		}

		if($this->getConfigBoolean("hardcore", false) === true and $this->getDifficulty() < 3){
			$this->setConfigInt("difficulty", 3);
		}

		$this->banByIP->load();
		$this->banByName->load();
		$this->reloadWhitelist();
		$this->operators->reload();

		foreach($this->getIPBans()->getEntries() as $entry){
			$this->blockAddress($entry->getName(), -1);
		}

		$this->pluginManager->registerInterface(PharPluginLoader::class);
		$this->pluginManager->loadPlugins($this->pluginPath);
		$this->enablePlugins(PluginLoadOrder::STARTUP);
		$this->enablePlugins(PluginLoadOrder::POSTWORLD);
		TimingsHandler::reload();
	}

	/**
	 * Shutdowns the server correctly
	 */
	public function shutdown(){
		$this->isRunning = false;
		gc_collect_cycles();
	}

	public function forceShutdown(){
		if($this->hasStopped){
			return;
		}

		try{
			$this->hasStopped = true;

			$this->shutdown();
			if($this->rcon instanceof RCON){
				$this->rcon->stop();
			}

			if($this->getProperty("settings.upnp-forwarding", false) === true){
				$this->logger->info("[UPnP] Removing port forward...");
				UPnP::RemovePortForward($this->getPort());
			}

			$this->pluginManager->disablePlugins();

			foreach($this->players as $player){
				$player->close(TextFormat::YELLOW . $player->getName() . " has left the game", $this->getProperty("settings.shutdown-message", "Server closed"));
			}

			foreach($this->getLevels() as $level){
				$this->unloadLevel($level, true);
			}

			if($this->generationManager instanceof GenerationRequestManager){
				$this->generationManager->shutdown();
			}

			HandlerList::unregisterAll();

			$this->scheduler->cancelAllTasks();
			$this->scheduler->mainThreadHeartbeat(PHP_INT_MAX);

			$this->properties->save();

			$this->console->kill();

			foreach($this->interfaces as $interface){
				$interface->shutdown();
			}
		}catch(\Exception $e){
			$this->logger->emergency("Crashed while crashing, killing process");
			@kill(getmypid());
		}

	}

	/**
	 * Starts the PocketMine-MP server and starts processing ticks and packets
	 */
	public function start(){

		if($this->getConfigBoolean("enable-query", true) === true){
			$this->queryHandler = new QueryHandler();

		}

		foreach($this->getIPBans()->getEntries() as $entry){
			$this->blockAddress($entry->getName(), -1);
		}

		if($this->getProperty("settings.send-usage", true) !== false){
			$this->scheduler->scheduleDelayedRepeatingTask(new CallbackTask([$this, "sendUsage"]), 6000, 6000);
			$this->sendUsage();
		}


		if($this->getProperty("settings.upnp-forwarding", false) == true){
			$this->logger->info("[UPnP] Trying to port forward...");
			UPnP::PortForward($this->getPort());
		}

		$this->tickCounter = 0;

		if(function_exists("pcntl_signal")){
			pcntl_signal(SIGTERM, [$this, "handleSignal"]);
			pcntl_signal(SIGINT, [$this, "handleSignal"]);
			pcntl_signal(SIGHUP, [$this, "handleSignal"]);
			$this->getScheduler()->scheduleRepeatingTask(new CallbackTask("pcntl_signal_dispatch"), 5);
		}


		$this->getScheduler()->scheduleRepeatingTask(new CallbackTask([$this, "checkTicks"]), 20 * 5);

		$this->logger->info("Default game type: " . self::getGamemodeString($this->getGamemode()));

		$this->logger->info("Done (" . round(microtime(true) - \pocketmine\START_TIME, 3) . 's)! For help, type "help" or "?"');

		$this->tickProcessor();
		$this->forceShutdown();

		gc_collect_cycles();
	}

	public function handleSignal($signo){
		if($signo === SIGTERM or $signo === SIGINT or $signo === SIGHUP){
			$this->shutdown();
		}
	}

	public function checkTicks(){
		if($this->getTicksPerSecond() < 12){
			$this->logger->warning("Can't keep up! Is the server overloaded?");
		}
	}

	public function exceptionHandler(\Exception $e, $trace = null){
		if($e === null){
			return;
		}

		global $lastError;

		if($trace === null){
			$trace = $e->getTrace();
		}

		$errstr = $e->getMessage();
		$errfile = $e->getFile();
		$errno = $e->getCode();
		$errline = $e->getLine();

		$type = ($errno === E_ERROR or $errno === E_USER_ERROR) ? \LogLevel::ERROR : (($errno === E_USER_WARNING or $errno === E_WARNING) ? \LogLevel::WARNING : \LogLevel::NOTICE);
		if(($pos = strpos($errstr, "\n")) !== false){
			$errstr = substr($errstr, 0, $pos);
		}

		$errfile = cleanPath($errfile);

		if($this->logger instanceof MainLogger){
			$this->logger->logException($e, $trace);
		}

		$lastError = [
			"type" => $type,
			"message" => $errstr,
			"fullFile" => $e->getFile(),
			"file" => $errfile,
			"line" => $errline,
			"trace" => @getTrace(1, $trace)
		];

		global $lastExceptionError, $lastError;
		$lastExceptionError = $lastError;
		$this->crashDump();
	}

	public function crashDump(){
		if($this->isRunning === false){
			return;
		}
		$this->isRunning = false;
		$this->hasStopped = false;

		ini_set("error_reporting", 0);
		ini_set("memory_limit", -1); //Fix error dump not dumped on memory problems
		$this->logger->emergency("An unrecoverable error has occurred and the server has crashed. Creating a crash dump");
		try{
			$dump = new CrashDump($this);
		}catch(\Exception $e){
			$this->logger->critical("Could not create Crash Dump: " . $e->getMessage());
			return;
		}

		$this->logger->emergency("Please submit the \"" . $dump->getPath() . "\" file to the Bug Reporting page. Give as much info as you can.");


		if($this->getProperty("auto-report.enabled", true) !== false){
			$report = true;
			$plugin = $dump->getData()["plugin"];
			if(is_string($plugin)){
				$p = $this->pluginManager->getPlugin($plugin);
				if($p instanceof Plugin and !($p->getPluginLoader() instanceof PharPluginLoader)){
					$report = false;
				}
			}elseif(\Phar::running(true) == ""){
				$report = false;
			}
			if($dump->getData()["error"]["type"] === "E_PARSE" or $dump->getData()["error"]["type"] === "E_COMPILE_ERROR"){
				$report = false;
			}

			if($report){
				$reply = Utils::postURL("http://" . $this->getProperty("auto-report.host", "crash.pocketmine.net") . "/submit/api", [
					"report" => "yes",
					"name" => $this->getName() . " " . $this->getPocketMineVersion(),
					"email" => "crash@pocketmine.net",
					"reportPaste" => base64_encode($dump->getEncodedData())
				]);

				if(($data = json_decode($reply)) !== false and isset($data->crashId)){
					$reportId = $data->crashId;
					$reportUrl = $data->crashUrl;
					$this->logger->emergency("The crash dump has been automatically submitted to the Crash Archive. You can view it on $reportUrl or use the ID #$reportId.");
				}
			}
		}

		//$this->checkMemory();
		//$dump .= "Memory Usage Tracking: \r\n" . chunk_split(base64_encode(gzdeflate(implode(";", $this->memoryStats), 9))) . "\r\n";

		$this->forceShutdown();
		@kill(getmypid());
		exit(1);
	}

	public function __debugInfo(){
		return [];
	}

	private function tickProcessor(){
		while($this->isRunning){
			$this->tick();
			usleep((int) max(1, ($this->nextTick - microtime(true)) * 1000000));
		}
	}

	public function addPlayer($identifier, Player $player){
		$this->players[$identifier] = $player;
	}

	private function checkTickUpdates($currentTick){

		//Do level ticks
		foreach($this->getLevels() as $level){
			try{
				$level->doTick($currentTick);
			}catch(\Exception $e){
				$this->logger->critical("Could not tick level " . $level->getName() . ": " . $e->getMessage());
				if(\pocketmine\DEBUG > 1 and $this->logger instanceof MainLogger){
					$this->logger->logException($e);
				}
			}
		}
	}

	public function doAutoSave(){
		if($this->getAutoSave()){
			Timings::$worldSaveTimer->startTiming();
			foreach($this->getOnlinePlayers() as $index => $player){
				if($player->isOnline()){
					$player->save();
				}elseif(!$player->isConnected()){
					unset($this->players[$index]);
				}
			}

			foreach($this->getLevels() as $level){
				$level->save(false);
			}
			Timings::$worldSaveTimer->stopTiming();
		}
	}

	public function doLevelGC(){
		foreach($this->getLevels() as $level){
			$level->doChunkGarbageCollection();
		}
	}

	public function sendUsage(){
		if($this->lastSendUsage instanceof SendUsageTask){
			if(!$this->lastSendUsage->isGarbage()){ //do not call multiple times
				return;
			}
		}

		$plist = "";
		foreach($this->getPluginManager()->getPlugins() as $p){
			$d = $p->getDescription();
			$plist .= str_replace([";", ":"], "", $d->getName()) . ":" . str_replace([";", ":"], "", $d->getVersion()) . ";";
		}

		$version = new VersionString();
		$this->lastSendUsage = new SendUsageTask("https://stats.pocketmine.net/usage.php", [
			"serverid" => $this->serverID,
			"port" => $this->getPort(),
			"os" => Utils::getOS(),
			"name" => $this->getName(),
			"memory_total" => $this->getConfigString("memory-limit"),
			"memory_usage" => memory_get_usage(),
			"php_version" => PHP_VERSION,
			"version" => $version->get(true),
			"build" => $version->getBuild(),
			"mc_version" => \pocketmine\MINECRAFT_VERSION,
			"protocol" => network\protocol\Info::CURRENT_PROTOCOL,
			"online" => count($this->players),
			"max" => $this->getMaxPlayers(),
			"plugins" => $plist,
		]);

		$this->scheduler->scheduleAsyncTask($this->lastSendUsage);
	}

	private function titleTick(){
		if(defined("pocketmine\\DEBUG") and \pocketmine\DEBUG >= 0 and \pocketmine\ANSI === true){
			echo "\x1b]0;" . $this->getName() . " " . $this->getPocketMineVersion() . " | Online " . count($this->players) . "/" . $this->getMaxPlayers() . " | RAM " . round((memory_get_usage() / 1024) / 1024, 2) . "/" . round((memory_get_usage(true) / 1024) / 1024, 2) . " MB | U " . round($this->mainInterface->getUploadUsage() / 1024, 2) . " D " . round($this->mainInterface->getDownloadUsage() / 1024, 2) . " kB/s | TPS " . $this->getTicksPerSecond() . " | Load " . $this->getTickUsage() . "%\x07";
		}
	}


	/**
	 * Tries to execute a server tick
	 */
	private function tick(){
		$tickTime = microtime(true);
		if($tickTime < $this->nextTick){
			return false;
		}

		Timings::$serverTickTimer->startTiming();

		++$this->tickCounter;

		$this->checkConsole();

		Timings::$connectionTimer->startTiming();
		foreach($this->interfaces as $interface){
			$interface->process();
		}
		Timings::$connectionTimer->stopTiming();

		Timings::$schedulerTimer->startTiming();
		$this->scheduler->mainThreadHeartbeat($this->tickCounter);
		Timings::$schedulerTimer->stopTiming();

		$this->checkTickUpdates($this->tickCounter);

		if(($this->tickCounter & 0b1111) === 0){
			$this->titleTick();
			if(isset($this->queryHandler) and ($this->tickCounter & 0b111111111) === 0){
				try{
					$this->queryHandler->regenerateInfo();
				}catch(\Exception $e){
					if($this->logger instanceof MainLogger){
						$this->logger->logException($e);
					}
				}
			}
		}

		Timings::$generationTimer->startTiming();
		try{
			$this->generationManager->process();
		}catch(\Exception $e){
			if($this->logger instanceof MainLogger){
				$this->logger->logException($e);
			}
		}
		Timings::$generationTimer->stopTiming();

		if(($this->tickCounter % 100) === 0){
			foreach($this->levels as $level){
				$level->clearCache();
			}
		}


		Timings::$serverTickTimer->stopTiming();

		TimingsHandler::tick();

		$now = microtime(true);
		array_shift($this->tickAverage);
		$this->tickAverage[] = min(20, 1 / max(0.001, $now - $tickTime));
		array_shift($this->useAverage);
		$this->useAverage[] = min(1, ($now - $tickTime) / 0.05);

		if(($this->nextTick - $tickTime) < -1){
			$this->nextTick = $tickTime;
		}
		$this->nextTick += 0.05;

		return true;
	}

	private function registerEntities(){
		Entity::registerEntity(Arrow::class);
		Entity::registerEntity(DroppedItem::class);
		Entity::registerEntity(FallingSand::class);
		Entity::registerEntity(PrimedTNT::class);
		Entity::registerEntity(Snowball::class);
		Entity::registerEntity(Villager::class);
		Entity::registerEntity(Zombie::class);

		Entity::registerEntity(Human::class, true);
	}

	private function registerTiles(){
		Tile::registerTile(Chest::class);
		Tile::registerTile(Furnace::class);
		Tile::registerTile(Sign::class);
	}

}<|MERGE_RESOLUTION|>--- conflicted
+++ resolved
@@ -1610,11 +1610,8 @@
 		InventoryType::init();
 		Block::init();
 		Item::init();
-<<<<<<< HEAD
+		Biome::init();
 		/** TODO: @deprecated */
-=======
-		Biome::init();
->>>>>>> a8931744
 		TextWrapper::init();
 		$this->craftingManager = new CraftingManager();
 
