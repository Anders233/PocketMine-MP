--- conflicted
+++ resolved
@@ -37,17 +37,9 @@
 	}
 
 	public function place(Item $item, Block $blockReplace, Block $blockClicked, int $face, Vector3 $clickVector, Player $player = null) : bool{
-<<<<<<< HEAD
-		$down = $this->getSide(Facing::DOWN);
-		if($down->getId() === self::GRASS){
+		$down = $this->getSide(Facing::DOWN)->getId();
+		if($down === self::GRASS or $down === self::DIRT){
 			return parent::place($item, $blockReplace, $blockClicked, $face, $clickVector, $player);
-=======
-		$down = $this->getSide(Vector3::SIDE_DOWN)->getId();
-		if($down === self::GRASS or $down === self::DIRT){
-			$this->getLevel()->setBlock($blockReplace, $this, true);
-
-			return true;
->>>>>>> 1d0ffa06
 		}
 
 		return false;
