--- conflicted
+++ resolved
@@ -53,12 +53,6 @@
 
 	public function onEntityCollide(Entity $entity){
 		$entity->fallDistance *= 0.5;
-<<<<<<< HEAD
-		if(!$entity->hasEffect(Effect::FIRE_RESISTANCE)){
-			$ev = new EntityDamageByBlockEvent($this, $entity, EntityDamageEvent::CAUSE_LAVA, 4);
-			$entity->attack($ev->getFinalDamage(), $ev);
-		}
-=======
 		$damage = [EntityDamageEvent::MODIFIER_BASE => 1];
 		if($entity instanceof InventoryHolder){
 			$inventory = $entity->getInventory();
@@ -66,9 +60,10 @@
 				$damage[EntityDamageEvent::MODIFIER_ARMOR] = $inventory->getArmorPoints();
 			}
 		}
-		$ev = new EntityDamageByBlockEvent($this, $entity, EntityDamageEvent::CAUSE_LAVA, $damage);
-		$entity->attack($ev->getFinalDamage(), $ev);
->>>>>>> 891eeff7
+		if(!$entity->hasEffect(Effect::FIRE_RESISTANCE)){
+			$ev = new EntityDamageByBlockEvent($this, $entity, EntityDamageEvent::CAUSE_LAVA, $damage);
+			$entity->attack($ev->getFinalDamage(), $ev);
+		}
 
 		$ev = new EntityCombustByBlockEvent($this, $entity, 15);
 		Server::getInstance()->getPluginManager()->callEvent($ev);
