--- conflicted
+++ resolved
@@ -551,8 +551,6 @@
 			throw new \InvalidArgumentException("Class $className cannot be constructed");
 		}
 	}
-<<<<<<< HEAD
-=======
 
 	/**
 	 * Verifies that the given callable is compatible with the desired signature. Throws a TypeError if they are
@@ -569,5 +567,4 @@
 			throw new \TypeError("Declaration of callable `" . CallbackType::createFromCallable($subject) . "` must be compatible with `" . $sigType . "`");
 		}
 	}
->>>>>>> a95694ed
 }