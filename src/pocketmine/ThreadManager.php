--- conflicted
+++ resolved
@@ -23,12 +23,8 @@
 
 namespace pocketmine;
 
-<<<<<<< HEAD
-=======
-use pocketmine\utils\MainLogger;
 use function spl_object_hash;
 
->>>>>>> 4b9a142a
 class ThreadManager extends \Volatile{
 
 	/** @var ThreadManager */
